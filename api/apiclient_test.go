package api

import (
	"errors"
	"testing"

	"github.com/stretchr/testify/assert"
	"github.com/stretchr/testify/suite"
)

func (suite *ApiTestSuite) SetupTest() {
	suite.clientMock = new(MockApiClient)
	suite.serviceMock = new(MockApiService)
}

type ApiTestSuite struct {
	suite.Suite
	clientMock  *MockApiClient
	serviceMock *MockApiService
}

func TestServiceTestSuite(t *testing.T) {
	suite.Run(t, new(ApiTestSuite))
}

func (suite *ApiTestSuite) Test_CreateVolumeGetStoragePoolIDByName_Fail() {
	// Configure
	expectedError := errors.New("volume with given name not found")

	suite.clientMock.On("GetWithQueryString").Return(nil, expectedError)
	service := ClientService{api: suite.clientMock, SecretsMap: setSecret()}
	// Act
	volume := VolumeParam{Name: "test_volume"}
	_, err := service.CreateVolume(&volume, "test_storage_pool")

	// Assert
	assert.NotNil(suite.T(), err, "Error should not be nil")
	assert.Equal(suite.T(), expectedError, err, "Error not returned as expected")
}

func (suite *ApiTestSuite) Test_CreateVolume_Fail() {
	storagePool := []StoragePool{}
	sp := StoragePool{}
	sp.Name = "name1"
	sp.ID = 1
	storagePool = append(storagePool, sp)
	expectedError := errors.New("No such pool: test_storage_pool")
	suite.clientMock.On("GetWithQueryString").Return(&storagePool, nil)
	suite.serviceMock.On("getJSONResponse").Return(expectedError)
	service := ClientService{api: suite.clientMock, SecretsMap: setSecret()}

	// Act
	volume := VolumeParam{Name: "test_volume",
		PoolId:     1000,
		VolumeSize: 1000000000,
	}
	_, err := service.CreateVolume(&volume, "test_storage_pool")

	// Assert
	assert.NotNil(suite.T(), err, "Error should not be nil")
	assert.Equal(suite.T(), expectedError, err, "Error not returned as expected")
}

func (suite *ApiTestSuite) Test_CreateVolume_Success() {
	storagePools := []StoragePool{}
	sp := StoragePool{}
	sp.Name = "name1"
	sp.ID = 1
	storagePools = append(storagePools, sp)
	vol := &Volume{}
	suite.clientMock.On("GetWithQueryString").Return(storagePools, nil)
	suite.clientMock.On("Post").Return(vol, nil)
	service := ClientService{api: suite.clientMock, SecretsMap: setSecret()}

	// Act
	volume := VolumeParam{Name: "test_volume", PoolId: 1000, VolumeSize: 1000000000, ProvisionType: "THIN"}
	response, _ := service.CreateVolume(&volume, "name1")

	// Assert
	assert.NotNil(suite.T(), response, "Response should not be nil")
	assert.Equal(suite.T(), vol, response, "Response not returned as expected")
}

func (suite *ApiTestSuite) Test_GetStoragePool_Fail() {
	expectedError := errors.New("Unable to get given pool")
	suite.clientMock.On("GetWithQueryString").Return(nil, expectedError)
	service := ClientService{api: suite.clientMock, SecretsMap: setSecret()}

	// Act
	_, err := service.GetStoragePool(1001, "test_storage_pool")

	// Assert
	assert.NotNil(suite.T(), err, "Error should not be nil")
	assert.Equal(suite.T(), expectedError, err, "Error not returned as expected")
}

func (suite *ApiTestSuite) Test_GetStoragePool_Success() {
	storagePools := []StoragePool{}
	sp := StoragePool{}
	sp.Name = ""
	sp.ID = 0
	storagePools = append(storagePools, sp)
	suite.clientMock.On("GetWithQueryString").Return(storagePools, nil)
	service := ClientService{api: suite.clientMock, SecretsMap: setSecret()}

	// Act
	response, _ := service.GetStoragePool(1001, "test_storage_pool")

	// Assert
	assert.NotNil(suite.T(), response, "Response should not be nil")
	assert.Equal(suite.T(), storagePools, response, "Response not returned as expected")
}

func (suite *ApiTestSuite) Test_GetStoragePoolIDByName_Fail() {
	expectedError := errors.New("volume with given name not found")
	suite.clientMock.On("GetWithQueryString").Return(nil, expectedError)
	service := ClientService{api: suite.clientMock, SecretsMap: setSecret()}

	// Act
	_, err := service.GetStoragePoolIDByName("test_storage_pool")

	// Assert
	assert.NotNil(suite.T(), err, "Error should not be nil")
	assert.Equal(suite.T(), expectedError, err, "Error not returned as expected")
}

func (suite *ApiTestSuite) Test_GetStoragePoolIDByName_Success() {
	var poolID int64
	suite.clientMock.On("GetWithQueryString").Return(poolID, nil)
	service := ClientService{api: suite.clientMock, SecretsMap: setSecret()}

	// Act
	response, _ := service.GetStoragePoolIDByName("test_storage_pool")

	// Assert
	assert.NotNil(suite.T(), response, "Response should not be nil")
	assert.Equal(suite.T(), poolID, response, "Response not returned as expected")
}

func (suite *ApiTestSuite) Test_GetVolumeByName_Fail() {
	expectedError := errors.New("Unable to get given volume by name")
	suite.clientMock.On("GetWithQueryString").Return(nil, expectedError)
	service := ClientService{api: suite.clientMock, SecretsMap: setSecret()}

	// Act
	_, err := service.GetVolumeByName("test_storage_pool")

	// Assert
	assert.NotNil(suite.T(), err, "Error should not be nil")
	assert.Equal(suite.T(), expectedError, err, "Error not returned as expected")
}

func (suite *ApiTestSuite) Test_GetVolumeByName_Success() {
	volumes := []Volume{}
	volume := Volume{}
	volume.Name = "test_storage_pool"
	volume.ID = 0
	volumes = append(volumes, volume)
	suite.clientMock.On("GetWithQueryString").Return(volumes, nil)
	service := ClientService{api: suite.clientMock, SecretsMap: setSecret()}

	// Act
	response, _ := service.GetVolumeByName("test_storage_pool")

	// Assert
	assert.NotNil(suite.T(), response, "Response should not be nil")
	assert.Equal(suite.T(), &volume, response, "Response not returned as expected")
}

func (suite *ApiTestSuite) Test_CreateSnapshotVolume_Fail() {
	expectedError := errors.New("Missing parameters")
	suite.clientMock.On("Post").Return(nil, expectedError)
	service := ClientService{api: suite.clientMock, SecretsMap: setSecret()}

	// Act
	snapshotParams := SnapshotDef{ParentID: 1001}
	_, err := service.CreateSnapshotVolume(&snapshotParams)

	// Assert
	assert.NotNil(suite.T(), err, "Error should not be nil")
	assert.Equal(suite.T(), expectedError, err, "Error not returned as expected")
}

func (suite *ApiTestSuite) Test_CreateSnapshotVolume_Success() {
	// Test volume snapshot will be created
	expectedResponse := &SnapshotVolumesResp{}
	suite.clientMock.On("Post").Return(expectedResponse, nil)
	service := ClientService{api: suite.clientMock, SecretsMap: setSecret()}

	// Act
	snapshotParams := SnapshotDef{ParentID: 1001, SnapshotName: "test_volume_resp"}
	response, _ := service.CreateSnapshotVolume(&snapshotParams)

	// Assert
	assert.NotNil(suite.T(), response, "Response should not be nil")
	assert.Equal(suite.T(), expectedResponse, response, "Response not returned as expected")
}

func (suite *ApiTestSuite) Test_GetVolume_Fail() {
	expectedError := errors.New("Unable to get given volume")
	suite.clientMock.On("Get").Return(nil, expectedError)
	service := ClientService{api: suite.clientMock, SecretsMap: setSecret()}

	// Act
	_, err := service.GetVolume(101)

	// Assert
	assert.NotNil(suite.T(), err, "Error should not be nil")
	assert.Equal(suite.T(), expectedError, err, "Error not returned as expected")
}

func (suite *ApiTestSuite) Test_GetVolume_Success() {
	// Test volume will be created
	volumes := []Volume{}
	volume := Volume{}
	volume.Name = ""
	volume.ID = 0
	volumes = append(volumes, volume)
	suite.clientMock.On("Get").Return(volumes, nil)
	service := ClientService{api: suite.clientMock, SecretsMap: setSecret()}

	// Act
	response, _ := service.GetVolume(101)

	// Assert
	assert.NotNil(suite.T(), response, "Response should not be nil")
	assert.Equal(suite.T(), volumes, response, "Response not returned as expected")
}

func (suite *ApiTestSuite) Test_GetNetworkSpaceByName_Fail() {
	expectedError := errors.New("Unable to get given network space by name")
	suite.clientMock.On("GetWithQueryString").Return(nil, expectedError)
	service := ClientService{api: suite.clientMock, SecretsMap: setSecret()}

	// Act
	_, err := service.GetNetworkSpaceByName("test_network_space")

	// Assert
	assert.NotNil(suite.T(), err, "Error should not be nil")
	assert.Equal(suite.T(), expectedError, err, "Error not returned as expected")
}

func (suite *ApiTestSuite) Test_GetNetworkSpaceByName_Success() {
	//networks := []NetworkSpace{}
	network := NetworkSpace{}
	network.Name = ""
	network.ID = 0
	//networks = append(networks, network)
	suite.clientMock.On("GetWithQueryString").Return(network, nil)
	service := ClientService{api: suite.clientMock, SecretsMap: setSecret()}

	// Act
	response, _ := service.GetNetworkSpaceByName("test_network_space")

	// Assert
	assert.NotNil(suite.T(), response, "Response should not be nil")
	assert.Equal(suite.T(), network, response, "Response not returned as expected")
}

func (suite *ApiTestSuite) Test_GetHostByName_Fail() {
	expectedError := errors.New("Unable to get host by given name")
	suite.clientMock.On("GetWithQueryString").Return(nil, expectedError)
	service := ClientService{api: suite.clientMock, SecretsMap: setSecret()}

	// Act
	_, err := service.GetHostByName("test_host")

	// Assert
	assert.NotNil(suite.T(), err, "Error should not be nil")
	assert.Equal(suite.T(), expectedError, err, "Error not returned as expected")
}

func (suite *ApiTestSuite) Test_GetHostByName_Success() {
	hostResp := Host{}
	hostResp.ID = 0
	suite.clientMock.On("GetWithQueryString").Return(hostResp, nil)
	service := ClientService{api: suite.clientMock, SecretsMap: setSecret()}

	// Act
	response, _ := service.GetHostByName("test_host")

	// Assert
	assert.NotNil(suite.T(), response, "Response should not be nil")
	assert.Equal(suite.T(), hostResp, response, "Response not returned as expected")
}

func (suite *ApiTestSuite) Test_MapVolumeToHost_Fail() {
	expectedError := errors.New("Volume ID is missing")
	suite.clientMock.On("Post").Return(nil, expectedError)
	service := ClientService{api: suite.clientMock, SecretsMap: setSecret()}

	// Act
	_, err := service.MapVolumeToHost(1, 2)

	// Assert
	assert.NotNil(suite.T(), err, "Error should not be nil")
	assert.Equal(suite.T(), expectedError, err, "Error not returned as expected")
}

func (suite *ApiTestSuite) Test_MapVolumeToHost_Success() {
	luninfo := LunInfo{}
	luninfo.ID = 0
	suite.clientMock.On("Post").Return(luninfo, nil)
	service := ClientService{api: suite.clientMock, SecretsMap: setSecret()}

	// Act
	response, _ := service.MapVolumeToHost(1001, 2)

	// Assert
	assert.NotNil(suite.T(), response, "Response should not be nil")
	assert.Equal(suite.T(), luninfo, response, "Response not returned as expected")
}

func (suite *ApiTestSuite) Test_UpdateFilesystem_Fail() {
	// Test volume snapshot will not be created
	expectedError := errors.New("Missing parameters")
	suite.clientMock.On("Put").Return(nil, expectedError)
	// service := api.ClientService{api: nil}
	// service := suite.serviceMock
<<<<<<< HEAD
	service := ClientService{api: suite.clientMock}

	// Act
	fileSystem := FileSystem{}
	_, err := service.UpdateFilesystem(1001, &fileSystem)
=======
	service := ClientService{api: suite.clientMock, SecretsMap: setSecret()}

	// Act
	fileSystem := FileSystem{}
	_, err := service.UpdateFilesystem(1001, fileSystem)
>>>>>>> c498fa9a

	// Assert
	assert.NotNil(suite.T(), err, "Error should not be nil")
	assert.Equal(suite.T(), expectedError, err, "Error not returned as expected")
}

func (suite *ApiTestSuite) Test_UpdateFilesystem_Success() {
	// Test volume snapshot will be created
	expectedResponse := &FileSystem{}
	expectedResponse.Size = 0
	suite.clientMock.On("Put").Return(expectedResponse, nil)
<<<<<<< HEAD
	// service := api.ClientService{api: nil}
	// service := suite.serviceMock
	service := ClientService{api: suite.clientMock}

=======
	service := ClientService{api: suite.clientMock, SecretsMap: setSecret()}
>>>>>>> c498fa9a
	// Act
	fileSystem := FileSystem{Size: 100}
	response, _ := service.UpdateFilesystem(1001, fileSystem)

	// Assert
	assert.NotNil(suite.T(), response, "Response should not be nil")
	assert.Equal(suite.T(), expectedResponse, response, "Response not returned as expected")
<<<<<<< HEAD
}

func (suite *ApiTestSuite) Test_CreateFileSystemSnapshot_Fail() {
	// Test volume snapshot will not be created
	expectedError := errors.New("Missing parameters")
	suite.clientMock.On("Post").Return(nil, expectedError)
	// service := api.ClientService{api: nil}
	// service := suite.serviceMock
	service := ClientService{api: suite.clientMock}

	// Act
	_, err := service.CreateFileSystemSnapshot(1001, "test_snapshot")

	// Assert
	assert.NotNil(suite.T(), err, "Error should not be nil")
	assert.Equal(suite.T(), expectedError, err, "Error not returned as expected")
}

func (suite *ApiTestSuite) Test_CreateFileSystemSnapshot_Success() {
	// Test volume snapshot will be created
	expectedResponse := &FileSystemSnapshotResponce{}
	expectedResponse.Name = ""
	suite.clientMock.On("Put").Return(expectedResponse, nil)
	// service := api.ClientService{api: nil}
	// service := suite.serviceMock
	service := ClientService{api: suite.clientMock}

	// Act
	response, _ := service.CreateFileSystemSnapshot(1001, "test_snapshot")

	// Assert
	assert.NotNil(suite.T(), response, "Response should not be nil")
	assert.Equal(suite.T(), expectedResponse, response, "Response not returned as expected")
}

func (suite *ApiTestSuite) Test_FileSystemHasChildForDeleteParentFileSystem_Fail() {
	// Configure
	expectedError := errors.New("Given filesystem dont have any child")

	suite.clientMock.On("GetWithQueryString").Return(expectedError)
	service := ClientService{api: suite.clientMock}
	// Act
	err := service.DeleteParentFileSystem(1001)

	// Assert
	assert.NotNil(suite.T(), err, "Error should not be nil")
	assert.Equal(suite.T(), expectedError, err, "Error not returned as expected")
}

func (suite *ApiTestSuite) Test_GetParentIDForDeleteParentFileSystem_Fail() {
	expectedError := errors.New("Failed to get filesystem")
	suite.clientMock.On("getJSONResponse").Return(expectedError)
	service := ClientService{api: suite.clientMock}

	err := service.DeleteParentFileSystem(1001)

	// Assert
	assert.NotNil(suite.T(), err, "Error should not be nil")
	assert.Equal(suite.T(), expectedError, err, "Error not returned as expected")
}

func (suite *ApiTestSuite) Test_DeleteFileSystemCompleteForDeleteParentFileSystem_Fail() {
	expectedError := errors.New("Unable to delete filesystem")
	suite.serviceMock.On("DeleteFileSystemComplete").Return(expectedError)
	service := ClientService{api: suite.clientMock}

	err := service.DeleteParentFileSystem(1001)

	// Assert
	assert.NotNil(suite.T(), err, "Error should not be nil")
	assert.Equal(suite.T(), expectedError, err, "Error not returned as expected")
}

func (suite *ApiTestSuite) Test_DeleteParentFileSystem_Success() {
	suite.clientMock.On("GetWithQueryString").Return(nil)
	suite.clientMock.On("getJSONResponse").Return(nil)
	suite.serviceMock.On("DeleteFileSystemComplete").Return(nil)
	service := ClientService{api: suite.clientMock}

	// Act
	response := service.DeleteParentFileSystem(1001)

	// Assert
	assert.NotNil(suite.T(), response, "Response should not be nil")
	assert.Equal(suite.T(), nil, response, "Response not returned as expected")
=======
}

func setSecret() map[string]string {
	secretMap := make(map[string]string)
	secretMap["username"] = "admin"
	secretMap["password"] = "123456"
	secretMap["hosturl"] = "https://172.17.35.61/"
	return secretMap
>>>>>>> c498fa9a
}<|MERGE_RESOLUTION|>--- conflicted
+++ resolved
@@ -317,19 +317,11 @@
 	suite.clientMock.On("Put").Return(nil, expectedError)
 	// service := api.ClientService{api: nil}
 	// service := suite.serviceMock
-<<<<<<< HEAD
-	service := ClientService{api: suite.clientMock}
-
-	// Act
-	fileSystem := FileSystem{}
-	_, err := service.UpdateFilesystem(1001, &fileSystem)
-=======
 	service := ClientService{api: suite.clientMock, SecretsMap: setSecret()}
 
 	// Act
 	fileSystem := FileSystem{}
 	_, err := service.UpdateFilesystem(1001, fileSystem)
->>>>>>> c498fa9a
 
 	// Assert
 	assert.NotNil(suite.T(), err, "Error should not be nil")
@@ -341,14 +333,7 @@
 	expectedResponse := &FileSystem{}
 	expectedResponse.Size = 0
 	suite.clientMock.On("Put").Return(expectedResponse, nil)
-<<<<<<< HEAD
-	// service := api.ClientService{api: nil}
-	// service := suite.serviceMock
-	service := ClientService{api: suite.clientMock}
-
-=======
-	service := ClientService{api: suite.clientMock, SecretsMap: setSecret()}
->>>>>>> c498fa9a
+	service := ClientService{api: suite.clientMock, SecretsMap: setSecret()}
 	// Act
 	fileSystem := FileSystem{Size: 100}
 	response, _ := service.UpdateFilesystem(1001, fileSystem)
@@ -356,7 +341,6 @@
 	// Assert
 	assert.NotNil(suite.T(), response, "Response should not be nil")
 	assert.Equal(suite.T(), expectedResponse, response, "Response not returned as expected")
-<<<<<<< HEAD
 }
 
 func (suite *ApiTestSuite) Test_CreateFileSystemSnapshot_Fail() {
@@ -366,9 +350,13 @@
 	// service := api.ClientService{api: nil}
 	// service := suite.serviceMock
 	service := ClientService{api: suite.clientMock}
-
-	// Act
-	_, err := service.CreateFileSystemSnapshot(1001, "test_snapshot")
+	snapReq := &FileSystemSnapshot{
+		ParentID:       1001,
+		SnapshotName:   "test_snapshot",
+		WriteProtected: true,
+	}
+	// Act
+	_, err := service.CreateFileSystemSnapshot(snapReq)
 
 	// Assert
 	assert.NotNil(suite.T(), err, "Error should not be nil")
@@ -383,9 +371,13 @@
 	// service := api.ClientService{api: nil}
 	// service := suite.serviceMock
 	service := ClientService{api: suite.clientMock}
-
-	// Act
-	response, _ := service.CreateFileSystemSnapshot(1001, "test_snapshot")
+	snapReq := &FileSystemSnapshot{
+		ParentID:       1001,
+		SnapshotName:   "test_snapshot",
+		WriteProtected: true,
+	}
+	// Act
+	response, _ := service.CreateFileSystemSnapshot(snapReq)
 
 	// Assert
 	assert.NotNil(suite.T(), response, "Response should not be nil")
@@ -442,7 +434,6 @@
 	// Assert
 	assert.NotNil(suite.T(), response, "Response should not be nil")
 	assert.Equal(suite.T(), nil, response, "Response not returned as expected")
-=======
 }
 
 func setSecret() map[string]string {
@@ -451,5 +442,4 @@
 	secretMap["password"] = "123456"
 	secretMap["hosturl"] = "https://172.17.35.61/"
 	return secretMap
->>>>>>> c498fa9a
 }