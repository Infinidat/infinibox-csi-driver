--- conflicted
+++ resolved
@@ -577,22 +577,6 @@
 	return append(s[:index], s[index+1:]...)
 }
 
-<<<<<<< HEAD
-//GetSnapshotByName :
-func (c *ClientService) GetSnapshotByName(snapshotName string) (*[]FileSystemSnapshotResponce, error) {
-	uri := "api/rest/filesystems?name=" + snapshotName
-	snapshot := []FileSystemSnapshotResponce{}
-	resp, err := c.getJSONResponse(http.MethodGet, uri, nil, &snapshot)
-	if err != nil {
-		log.Errorf("Error occured while getting snapshot : %s ", err)
-		return nil, err
-	}
-	if len(snapshot) == 0 {
-		snapshot, _ = resp.([]FileSystemSnapshotResponce)
-	}
-	return &snapshot, nil
-}
-=======
 // func (c *ClientService) RestoreFilesystem(fileSystemID, snapshotID int64) (response *bool , err error) {
 //      uri := "api/rest/filesystems/" + strconv.FormatInt(fileSystemID, 0) + "restore?approved=true"
 //      body :=
@@ -605,5 +589,4 @@
 //      //      fileSystem, _ = resp.(FileSystem)
 //      // }
 //      return &response, nil
-// }
->>>>>>> 9e1debeb
+// }