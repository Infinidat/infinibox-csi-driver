package api

import (
	"context"
	"errors"
	"fmt"
	"infinibox-csi-driver/api/client"
	"net"
	"net/http"
	"net/url"
	"reflect"
	"strconv"

	log "github.com/sirupsen/logrus"
)

// Client interface
type Client interface {
	NewClient() (*ClientService, error)
	CreateVolume(volume *VolumeParam, storagePoolName string) (*Volume, error)
	GetStoragePoolIDByName(name string) (id int64, err error)
	FindStoragePool(id int64, name string) (StoragePool, error)
	GetStoragePool(poolID int64, storagepool string) ([]StoragePool, error)
	GetVolumeByName(volumename string) (*Volume, error)
	GetVolume(volumeid int) ([]Volume, error)
	CreateSnapshotVolume(snapshotParam *SnapshotDef) (*SnapshotVolumesResp, error)
	GetNetworkSpaceByName(networkSpaceName string) (nspace NetworkSpace, err error)
	GetHostByName(hostName string) (host Host, err error)
	MapVolumeToHost(hostID, volumeID int) (luninfo LunInfo, err error)
	UnMapVolumeFromHost(hostID, volumeID int) (err error)
	DeleteVolume(volumeID int) (err error)

	// for nfs
	OneTimeValidation(poolname string, networkspace string) (list string, err error)
	ExportFileSystem(export ExportFileSys) (*ExportResponse, error)
	CreateExportPath(exportRef *ExportPathRef) (*ExportResponse, error)
	DeleteExportPath(exportID int64) (*ExportResponse, error)
	DeleteFileSystem(fileSystemID int64) (*FileSystem, error)
	AttachMetadataToObject(objectID int64, body map[string]interface{}) (*[]Metadata, error)
	DetachMetadataFromObject(objectID int64) (*[]Metadata, error)
	CreateFilesystem(fileSysparameter map[string]interface{}) (*FileSystem, error)
	GetFileSystemCount() (int, error)
	GetExportByID(exportID int) (*ExportResponse, error)
	GetExportByFileSystem(filesystemID int64) (*[]ExportResponse, error)
	AddNodeInExport(exportID int, access string, noRootSquash bool, ip string) (*ExportResponse, error)
	DeleteNodeFromExport(exportID int64, access string, noRootSquash bool, ip string) (*ExportResponse, error)
	CreateFileSystemSnapshot(snapshotParam *FileSystemSnapshot) (*FileSystemSnapshotResponce, error)
	DeleteFileSystemComplete(fileSystemID int64) (err error)
	DeleteParentFileSystem(fileSystemID int64) (err error)
	GetParentID(fileSystemID int64) int64
	GetFileSystemByID(fileSystemID int64) (*FileSystem, error)
	GetFileSystemByName(fileSystemName string) (*FileSystem, error)
	GetMetadataStatus(fileSystemID int64) bool
	FileSystemHasChild(fileSystemID int64) bool
	DeleteExportRule(fileSystemID int64, ipAddress string) (err error)
	UpdateFilesystem(fileSystemID int64, fileSystem FileSystem) (*FileSystem, error)
<<<<<<< HEAD
	GetSnapshotByName(snapshotName string) (*[]FileSystemSnapshotResponce, error)
=======
	RestoreFileSystemFromSnapShot(parentID, srcSnapShotID int64) (bool, error)
>>>>>>> c498fa9a
}

//ClientService : struct having reference of rest client and will host methods which need rest operations
type ClientService struct {
	api        client.RestClient
	SecretsMap map[string]string
}

//NewClient : Create New Client
func (c *ClientService) NewClient() (*ClientService, error) {
	var err error
	defer func() {
		if res := recover(); res != nil && err == nil {
			err = errors.New("NewClient Panic occured -  " + fmt.Sprint(res))
		}
	}()
	restclient, err := client.NewRestClient()
	if err != nil {
		return c, err
	}
	c.api = restclient
	return c, nil
}

//DeleteVolume : Delete volume by volume id
func (c *ClientService) DeleteVolume(volumeID int) (err error) {
	defer func() {
		if res := recover(); res != nil && err == nil {
			err = errors.New("DeleteVolume Panic occured -  " + fmt.Sprint(res))
		}
	}()
	path := "/api/rest/volumes/" + strconv.Itoa(volumeID)
	_, err = c.getJSONResponse(http.MethodDelete, path, nil, nil)
	if err != nil {
		return err
	}
	return nil
}

//CreateVolume : create volume with volume details provided in storage pool provided
func (c *ClientService) CreateVolume(volume *VolumeParam, storagePoolName string) (*Volume, error) {
	var err error
	defer func() {
		if res := recover(); res != nil && err == nil {
			err = errors.New("CreateVolume Panic occured -  " + fmt.Sprint(res))
		}
	}()
	log.Debugf("CreateVolume called with storagepoolname %s", storagePoolName)

	path := "/api/rest/volumes"
	poolID, err := c.GetStoragePoolIDByName(storagePoolName)
	log.Debugf("CreateVolume fetched storagepool poolID %d", poolID)
	if err != nil {
		return nil, err
	}
	volume.PoolId = poolID

	vol := Volume{}
	resp, err := c.getJSONResponse(http.MethodPost, path, volume, &vol)
	if err != nil {
		return nil, err
	}
	if (Volume{}) == vol {
		apiresp := resp.(client.ApiResponse)
		vol, _ = apiresp.Result.(Volume)
	}
	log.Debugf("CreateVolume post api response %v", vol)
	return &vol, nil
}

//FindStoragePool : Find storage pool either by id or name
func (c *ClientService) FindStoragePool(id int64, name string) (StoragePool, error) {
	var err error
	defer func() {
		if res := recover(); res != nil && err == nil {
			err = errors.New("FindStoragePool Panic occured -  " + fmt.Sprint(res))
		}
	}()
	log.Debugf("FindStoragePool called with either id %d or name %s", id, name)
	storagePools, err := c.GetStoragePool(id, name)
	log.Debugf("FindStoragePool GetStoragePool got storagePools %v", storagePools)
	if err != nil {
		return StoragePool{}, fmt.Errorf("Error getting storage pool %s", err)
	}

	for _, storagePool := range storagePools {
		if storagePool.ID == id || storagePool.Name == name {
			return storagePool, nil
		}
	}

	return StoragePool{}, errors.New("Couldn't find storage pool")
}

//GetStoragePool : Get storage pool(s) either by id or name
func (c *ClientService) GetStoragePool(poolID int64, storagepoolname string) ([]StoragePool, error) {
	var err error
	defer func() {
		if res := recover(); res != nil && err == nil {
			err = errors.New("GetStoragePool Panic occured -  " + fmt.Sprint(res))
		}
	}()
	log.Debugf("GetStoragePool called with either id %d or name %s", poolID, storagepoolname)
	storagePool := StoragePool{}
	storagePools := []StoragePool{}

	if storagepoolname == "" && poolID != -1 {
		resp, err := c.getJSONResponse(http.MethodGet, "/api/rest/pools", nil, &storagePools)
		if err != nil {
			return nil, err
		}
		if len(storagePools) == 0 {
			apiresp := resp.(client.ApiResponse)
			storagePools, _ = apiresp.Result.([]StoragePool)
		}
	} else {
		queryParam := make(map[string]interface{})
		if poolID != -1 {
			queryParam["id"] = poolID
		} else {
			queryParam["name"] = storagepoolname
		}
		storagePool := StoragePool{}
		resp, err := c.getResponseWithQueryString("api/rest/pools", queryParam, &storagePool)
		if err != nil {
			return nil, err
		}
		if reflect.DeepEqual(storagePool, (StoragePool{})) {
			apiresp := resp.(client.ApiResponse)
			storagePool, _ = apiresp.Result.(StoragePool)
		}
	}

	if storagepoolname != "" {
		storagePools = append(storagePools, storagePool)
	}
	return storagePools, nil
}

//GetStoragePoolIDByName : Returns poolID of provided pool name
func (c *ClientService) GetStoragePoolIDByName(name string) (id int64, err error) {
	defer func() {
		if res := recover(); res != nil && err == nil {
			err = errors.New("error while Get Pool ID  " + fmt.Sprint(res))
		}
	}()
	storagePools := []StoragePool{}
	//To get the pool_id for corresponding poolname
	var poolID int64 = -1
	urlpool := "api/rest/pools"
	queryParam := make(map[string]interface{})
	queryParam["name"] = name
	resp, err := c.getResponseWithQueryString(urlpool, queryParam, &storagePools)
	if err != nil {
		return -1, fmt.Errorf("volume with given name not found")
	}
	if len(storagePools) == 0 {
		apiresp := resp.(client.ApiResponse)
		storagePools, _ = apiresp.Result.([]StoragePool)
	}
	if len(storagePools) > 0 {
		return storagePools[0].ID, nil
	}
	if poolID == -1 {
		return poolID, errors.New("No such pool: " + name)
	}
	log.Debugf("GetStoragePoolIDByName returning result poolID %d", poolID)
	return poolID, nil
}

// GetVolumeByName : find volume with given name
func (c *ClientService) GetVolumeByName(volumename string) (*Volume, error) {
	var err error
	defer func() {
		if res := recover(); res != nil && err == nil {
			err = errors.New("GetStoragePool Panic occured -  " + fmt.Sprint(res))
		}
	}()
	voluri := "/api/rest/volumes"
	volumes := []Volume{}
	queryParam := make(map[string]interface{})
	queryParam["name"] = volumename
	resp, err := c.getResponseWithQueryString(voluri,
		queryParam, &volumes)
	if err != nil {
		return nil, err
	}
	if len(volumes) == 0 {
		apiresp := resp.(client.ApiResponse)
		volumes, _ = apiresp.Result.([]Volume)
	}
	for _, vol := range volumes {
		if vol.Name == volumename {
			return &vol, nil
		}
	}

	return nil, errors.New("volume with given name not found")
}

//GetVolume : get volume by id
func (c *ClientService) GetVolume(volumeid int) ([]Volume, error) {
	var err error
	defer func() {
		if res := recover(); res != nil && err == nil {
			err = errors.New("GetVolume Panic occured -  " + fmt.Sprint(res))
		}
	}()
	var (
		path    string
		volume  = Volume{}
		volumes = []Volume{}
	)
	if volumeid != -1 {
		path = "/api/rest/volumes/" + strconv.Itoa(volumeid)
	} else {
		path = "/api/rest/volumes"
	}

	if volumeid == -1 {
		resp, err := c.getJSONResponse(http.MethodGet, path, nil, &volumes)
		if err != nil {
			return nil, err
		}
		if len(volumes) == 0 {
			apiresp := resp.(client.ApiResponse)
			volumes, _ = apiresp.Result.([]Volume)
		}
	} else {
		resp, err := c.getJSONResponse(http.MethodGet, path, nil, &volume)
		if err != nil {
			return nil, err
		}
		if volume == (Volume{}) {
			apiresp := resp.(client.ApiResponse)
			volume, _ = apiresp.Result.(Volume)
		}
	}

	if volumeid == -1 {
		var volumesNew []Volume
		for _, volume := range volumes {
			volumesNew = append(volumesNew, volume)
		}
		volumes = volumesNew
	} else {
		volumes = append(volumes, volume)
	}
	return volumes, nil
}

//CreateSnapshotVolume : Create volume from snapshot
func (c *ClientService) CreateSnapshotVolume(snapshotParam *SnapshotDef) (*SnapshotVolumesResp, error) {
	var err error
	defer func() {
		if res := recover(); res != nil && err == nil {
			err = errors.New("CreateSnapshotVolume Panic occured -  " + fmt.Sprint(res))
		}
	}()
	path := "/api/rest/volumes"
	snapResp := SnapshotVolumesResp{}
	resp, err := c.getJSONResponse(http.MethodPost, path, snapshotParam, &snapResp)
	if err != nil {
		return nil, err
	}
	if reflect.DeepEqual(snapResp, (SnapshotVolumesResp{})) {
		apiresp := resp.(client.ApiResponse)
		snapResp, _ = apiresp.Result.(SnapshotVolumesResp)
	}
	return &snapResp, nil
}

//GetNetworkSpaceByName - Get networkspace by name
func (c *ClientService) GetNetworkSpaceByName(networkSpaceName string) (nspace NetworkSpace, err error) {
	defer func() {
		if res := recover(); res != nil && err == nil {
			err = errors.New("GetNetworkSpaceByName Panic occured -  " + fmt.Sprint(res))
		}
	}()
	netspaces := []NetworkSpace{}
	path := "api/rest/network/spaces"
	queryParam := map[string]interface{}{"name": networkSpaceName}
	resp, err := c.getResponseWithQueryString(path, queryParam, &netspaces)
	if err != nil {
		log.Errorf("error occured whilte rtriving IQN: %v", err)
		return nspace, err
	}
	if len(netspaces) == 0 {
		apiresp := resp.(client.ApiResponse)
		netspaces, _ = apiresp.Result.([]NetworkSpace)
	}
	if len(netspaces) > 0 {
		nspace = netspaces[0]
	}
	return nspace, nil
}

//GetHostByName - get host details for given hostname
func (c *ClientService) GetHostByName(hostName string) (host Host, err error) {
	defer func() {
		if res := recover(); res != nil && err == nil {
			err = errors.New("GetHostByName Panic occured -  " + fmt.Sprint(res))
		}
	}()

	uri := "api/rest/hosts"
	hosts := []Host{}
	queryParam := map[string]interface{}{"name": hostName}
	resp, err := c.getResponseWithQueryString(uri, queryParam, &hosts)
	if err != nil {
		log.Errorf("error occured whilte rtriving host: %v", err)
		return host, err
	}
	if len(hosts) == 0 {
		apiresp := resp.(client.ApiResponse)
		hosts, _ = apiresp.Result.([]Host)
	}

	if len(hosts) > 0 {
		host = hosts[0]
	}
	return host, nil
}

// UnMapVolumeFromHost - Remove mapping of volume and host
func (c *ClientService) UnMapVolumeFromHost(hostID, volumeID int) (err error) {
	defer func() {
		if res := recover(); res != nil && err == nil {
			err = errors.New("UnMapVolumeFromHost Panic occured -  " + fmt.Sprint(res))
		}
	}()
	uri := "api/rest/hosts/" + strconv.Itoa(hostID) + "/luns"
	body := map[string]interface{}{"volume_id": volumeID}
	_, err = c.getJSONResponse(http.MethodDelete, uri, body, nil)
	if err != nil {
		log.Errorf("error occured while unmapping volume from host %v", err)
		return err
	}
	return nil
}

// MapVolumeToHost - Map volume with given volumeID to Host with given hostID
func (c *ClientService) MapVolumeToHost(hostID, volumeID int) (luninfo LunInfo, err error) {
	defer func() {
		if res := recover(); res != nil && err == nil {
			err = errors.New("MapVolumeToHost Panic occured -  " + fmt.Sprint(res))
		}
	}()
	uri := "api/rest/hosts/" + strconv.Itoa(hostID) + "/luns"
	body := map[string]interface{}{"volume_id": volumeID}
	resp, err := c.getJSONResponse(http.MethodPost, uri, body, &luninfo)
	if err != nil {
		log.Errorf("error occured while mapping volume to host %v", err)
		return luninfo, err
	}
	if luninfo == (LunInfo{}) {
		apiresp := resp.(client.ApiResponse)
		luninfo, _ = apiresp.Result.(LunInfo)
	}
	return luninfo, nil
}

// **************************************************Util Methods*********************************************
func (c *ClientService) getJSONResponse(method, apiuri string, body, expectedResp interface{}) (resp interface{}, err error) {
	log.Debugf("getJSONResponse request made for method: %s and apiuri %s", method, apiuri)
	defer func() {
		if res := recover(); res != nil && err == nil {
			log.Errorf("error in getJSONResponse while makeing %s request on %s url error : %v ", method, apiuri, err)
			err = errors.New("error in getJSONResponse " + fmt.Sprint(res))
		}
	}()
	hostsecret, err := c.getAPIConfig()
	if err != nil {
		log.Errorf("Error occured: %v ", err)
		return nil, err
	}
	if method == http.MethodPost {
		resp, err = c.api.Post(context.Background(), apiuri, hostsecret, body, expectedResp)
	} else if method == http.MethodGet {
		resp, err = c.api.Get(context.Background(), apiuri, hostsecret, expectedResp)
	} else if method == http.MethodDelete {
		resp, err = c.api.Delete(context.Background(), apiuri, hostsecret)
	} else if method == http.MethodPut {
		resp, err = c.api.Put(context.Background(), apiuri, hostsecret, body, expectedResp)
	}
	if err != nil {
		log.Errorf("Error occured: %v ", err)
		return
	}
	if expectedResp == nil {
		expectedResp = resp
	}
	log.Debugf("getJSONResponse response: method %s and apiuri %s and err %v", method, apiuri, err)
	return
}

func (c *ClientService) getResponseWithQueryString(apiuri string, queryParam map[string]interface{}, expectedResp interface{}) (resp interface{}, err error) {
	log.Debugf("request made for apiuri %s", apiuri)
	defer func() {
		if res := recover(); res != nil && err == nil {
			log.Errorf("error in getResponseWithQueryString while making request on %s url error : %v ", apiuri, err)
			err = errors.New("error in getResponseWithQueryString " + fmt.Sprint(res))
		}
	}()
	hostsecret, err := c.getAPIConfig()
	if err != nil {
		log.Errorf("Error occured: %v ", err)
		return nil, err
	}

	queryString := ""
	for key, val := range queryParam {
		if queryString != "" {
			queryString = queryString + ","
		}
		queryString = key + "=" + fmt.Sprintf("%v", val)
	}
	log.Debugf("getResponseWithQueryString queryString is %s ", queryString)
	resp, err = c.api.GetWithQueryString(context.Background(), apiuri, hostsecret, queryString, expectedResp)
	log.Debugf("getResponseWithQueryString return err %v ", err)

	return resp, err
}

func (c *ClientService) getAPIConfig() (hostconfig client.HostConfig, err error) {
	defer func() {
		if res := recover(); res != nil && err == nil {
			log.Error("error in getAPIConfig : ", err)
			err = errors.New("error in getAPIConfig " + fmt.Sprint(res))
		}
	}()
	if c.SecretsMap == nil {
		return hostconfig, errors.New("Secret not found")
	}
	if c.SecretsMap["hosturl"] != "" && c.SecretsMap["username"] != "" && c.SecretsMap["password"] != "" {

		hosturl, err := url.ParseRequestURI(c.SecretsMap["hosturl"])
		if err != nil {
			log.Error("hosturl is not url, checking if it is valid IpAddress")
			if net.ParseIP(c.SecretsMap["hosturl"]) != nil {
				hostconfig.ApiHost = "https://" + c.SecretsMap["hosturl"] + "/"
			} else {
				return hostconfig, err
			}
			log.Info("setting url as ", hostconfig.ApiHost)
		} else {
			hostconfig.ApiHost = hosturl.String()
		}
		hostconfig.UserName = c.SecretsMap["username"]
		hostconfig.Password = c.SecretsMap["password"]
		return hostconfig, nil
	}
	return hostconfig, errors.New("host configuration is not valid")
}<|MERGE_RESOLUTION|>--- conflicted
+++ resolved
@@ -54,11 +54,8 @@
 	FileSystemHasChild(fileSystemID int64) bool
 	DeleteExportRule(fileSystemID int64, ipAddress string) (err error)
 	UpdateFilesystem(fileSystemID int64, fileSystem FileSystem) (*FileSystem, error)
-<<<<<<< HEAD
 	GetSnapshotByName(snapshotName string) (*[]FileSystemSnapshotResponce, error)
-=======
 	RestoreFileSystemFromSnapShot(parentID, srcSnapShotID int64) (bool, error)
->>>>>>> c498fa9a
 }
 
 //ClientService : struct having reference of rest client and will host methods which need rest operations
