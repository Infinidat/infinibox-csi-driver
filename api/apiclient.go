--- conflicted
+++ resolved
@@ -30,13 +30,8 @@
 	MapVolumeToHost(hostID, volumeID int) (luninfo LunInfo, err error)
 	UnMapVolumeFromHost(hostID, volumeID int) (err error)
 	DeleteVolume(volumeID int) (err error)
-<<<<<<< HEAD
 	GetVolumeSnapshotByParentID(volumeID int) (*[]Volume, error)
 	UpdateVolume(volumeID int, volume Volume) (*Volume, error)
-=======
-	UpdateVolume(volumeID int, volume Volume) (*Volume, error)
-	GetVolumeSnapshotByParentID(volumeID int) (*[]Volume, error)
->>>>>>> 85d229c7
 
 	// for nfs
 	OneTimeValidation(poolname string, networkspace string) (list string, err error)
@@ -100,7 +95,6 @@
 			err = errors.New("DeleteVolume Panic occured -  " + fmt.Sprint(res))
 		}
 	}()
-<<<<<<< HEAD
 	_, err = c.DetachMetadataFromObject(int64(volumeID))
 	if err != nil {
 		if strings.Contains(err.Error(), "METADATA_IS_NOT_SUPPORTED_FOR_ENTITY") {
@@ -111,27 +105,12 @@
 		}
 	}
 
-=======
->>>>>>> 85d229c7
 	path := "/api/rest/volumes/" + strconv.Itoa(volumeID) + "?approved=true"
 	_, err = c.getJSONResponse(http.MethodDelete, path, nil, nil)
 	if err != nil {
 		return err
 	}
 	log.Info("Deleted Volume : ", volumeID)
-<<<<<<< HEAD
-=======
-
-	_, err = c.DetachMetadataFromObject(int64(volumeID))
-	if err != nil {
-		if strings.Contains(err.Error(), "METADATA_IS_NOT_SUPPORTED_FOR_ENTITY") {
-			err = nil
-		} else {
-			log.Errorf("fail to delete metadata %v", err)
-			return
-		}
-	}
->>>>>>> 85d229c7
 	return
 }
 
@@ -312,71 +291,12 @@
 	resp, err := c.getJSONResponse(http.MethodGet, path, nil, &volume)
 	if err != nil {
 		return nil, err
-<<<<<<< HEAD
 	}
 	if volume == (Volume{}) {
 		apiresp := resp.(client.ApiResponse)
 		volume, _ = apiresp.Result.(Volume)
 	}
 	return &volume, nil
-=======
-	}
-	if volume == (Volume{}) {
-		apiresp := resp.(client.ApiResponse)
-		volume, _ = apiresp.Result.(Volume)
-	}
-	return &volume, nil
-}
-
-//GetVolumeSnapshotByParentID method return true is the filesystemID has child else false
-func (c *ClientService) GetVolumeSnapshotByParentID(volumeID int) (*[]Volume, error) {
-	var err error
-	defer func() {
-		if res := recover(); res != nil && err == nil {
-			err = errors.New("GetVolumeSnapshotByParentID Panic occured -  " + fmt.Sprint(res))
-		}
-	}()
-	voluri := "/api/rest/volumes/"
-	volumes := []Volume{}
-	queryParam := make(map[string]interface{})
-	queryParam["parent_id"] = volumeID
-	resp, err := c.getResponseWithQueryString(voluri, queryParam, &volumes)
-	if err != nil {
-		log.Errorf("fail to check GetVolumeSnapshotByParentID %v", err)
-		return &volumes, err
-	}
-	if len(volumes) == 0 {
-		apiresp := resp.(client.ApiResponse)
-		volumes, _ = apiresp.Result.([]Volume)
-	}
-	return &volumes, err
-}
-
-//UpdateVolume : update volume
-func (c *ClientService) UpdateVolume(volumeID int, volume Volume) (*Volume, error) {
-	var err error
-	defer func() {
-		if res := recover(); res != nil && err == nil {
-			err = errors.New("UpdateVolume Panic occured -  " + fmt.Sprint(res))
-		}
-	}()
-	log.Info("Update volume : ", volumeID)
-	uri := "api/rest/volumes/" + strconv.Itoa(volumeID)
-	volumeResp := Volume{}
-
-	resp, err := c.getJSONResponse(http.MethodPut, uri, volume, &volumeResp)
-	if err != nil {
-		log.Errorf("Error occured while updating volume : %s", err)
-		return nil, err
-	}
-
-	if volumeResp == (Volume{}) {
-		apiresp := resp.(client.ApiResponse)
-		volumeResp, _ = apiresp.Result.(Volume)
-	}
-	log.Info("Updated volume : ", volumeID)
-	return &volumeResp, nil
->>>>>>> 85d229c7
 }
 
 //CreateSnapshotVolume : Create volume from snapshot
@@ -465,10 +385,6 @@
 		}
 	}()
 	log.Infof("Remove mapping of volume %d from host %d", volumeID, hostID)
-<<<<<<< HEAD
-=======
-
->>>>>>> 85d229c7
 	uri := "api/rest/hosts/" + strconv.Itoa(hostID) + "/luns/volume_id/" + strconv.Itoa(volumeID) + "?approved=true"
 	_, err = c.getJSONResponse(http.MethodDelete, uri, nil, nil)
 	if err != nil {
@@ -504,7 +420,7 @@
 
 // **************************************************Util Methods*********************************************
 func (c *ClientService) getJSONResponse(method, apiuri string, body, expectedResp interface{}) (resp interface{}, err error) {
-	log.Debugf("Request made for method: %s and apiuri %s", method, apiuri)
+	log.Infof("Request made for method: %s and apiuri %s", method, apiuri)
 	defer func() {
 		if res := recover(); res != nil && err == nil {
 			log.Errorf("Error in getJSONResponse while makeing %s request on %s url error : %v ", method, apiuri, err)
@@ -537,7 +453,7 @@
 }
 
 func (c *ClientService) getResponseWithQueryString(apiuri string, queryParam map[string]interface{}, expectedResp interface{}) (resp interface{}, err error) {
-	log.Debugf("Request made for apiuri %s", apiuri)
+	log.Infof("Request made for apiuri %s", apiuri)
 	defer func() {
 		if res := recover(); res != nil && err == nil {
 			log.Errorf("Error in getResponseWithQueryString while making request on %s url error : %v ", apiuri, err)
@@ -578,7 +494,6 @@
 
 		hosturl, err := url.ParseRequestURI(c.SecretsMap["hosturl"])
 		if err != nil {
-			log.Warn("hosturl is not url, checking if it is valid IpAddress")
 			if net.ParseIP(c.SecretsMap["hosturl"]) != nil {
 				hostconfig.ApiHost = "https://" + c.SecretsMap["hosturl"] + "/"
 			} else {
