--- conflicted
+++ resolved
@@ -54,11 +54,8 @@
 	FileSystemHasChild(fileSystemID int64) bool
 	DeleteExportRule(fileSystemID int64, ipAddress string) (err error)
 	UpdateFilesystem(fileSystemID int64, fileSystem FileSystem) (*FileSystem, error)
-<<<<<<< HEAD
 	RestoreFileSystemFromSnapShot(parentID, srcSnapShotID int64) (bool, error)
-=======
 	GetSnapshotByName(snapshotName string) (*[]FileSystemSnapshotResponce, error)
->>>>>>> f8faa270
 }
 
 //ClientService : struct having reference of rest client and will host methods which need rest operations
