--- conflicted
+++ resolved
@@ -54,7 +54,6 @@
 	FileSystemHasChild(fileSystemID int64) bool
 	DeleteExportRule(fileSystemID int64, ipAddress string) (err error)
 	UpdateFilesystem(fileSystemID int64, fileSystem FileSystem) (*FileSystem, error)
-	RestoreFileSystemFromSnapShot(parentID, srcSnapShotID int64) (bool, error)
 	GetSnapshotByName(snapshotName string) (*[]FileSystemSnapshotResponce, error)
 	RestoreFileSystemFromSnapShot(parentID, srcSnapShotID int64) (bool, error)
 }
@@ -495,11 +494,7 @@
 
 		hosturl, err := url.ParseRequestURI(c.SecretsMap["hosturl"])
 		if err != nil {
-<<<<<<< HEAD
-			log.Error("hosturl is not url, checking if it is valid IpAddress")
-=======
 			log.Warn("hosturl is not url, checking if it is valid IpAddress")
->>>>>>> ec719ba1
 			if net.ParseIP(c.SecretsMap["hosturl"]) != nil {
 				hostconfig.ApiHost = "https://" + c.SecretsMap["hosturl"] + "/"
 			} else {
