--- conflicted
+++ resolved
@@ -4,20 +4,13 @@
 	"context"
 	"errors"
 	"fmt"
-<<<<<<< HEAD
 	"infinibox-csi-driver/api"
-=======
->>>>>>> 85d229c7
 	"strconv"
 	"strings"
 	"time"
 
 	"github.com/container-storage-interface/spec/lib/go/csi"
-<<<<<<< HEAD
 	"github.com/golang/protobuf/ptypes"
-=======
-	proto "github.com/golang/protobuf/ptypes/timestamp"
->>>>>>> 85d229c7
 	log "github.com/sirupsen/logrus"
 	"google.golang.org/grpc/codes"
 	"google.golang.org/grpc/status"
@@ -35,22 +28,10 @@
 	if err != nil {
 		return &csi.CreateVolumeResponse{}, err
 	}
-<<<<<<< HEAD
 	log.Infof("requested size in bytes is %d ", sizeBytes)
 	params := req.GetParameters()
 	log.Infof(" csi request parameters %v", params)
 
-=======
-	log.Infof(" requested size in bytes is %d ", sizeBytes)
-
-	params := req.GetParameters()
-	log.Infof(" csi request parameters %v", params)
-
-	volCaps := req.GetVolumeCapabilities()
-	if len(volCaps) == 0 {
-		return nil, status.Error(codes.InvalidArgument, "Volume capabilities not provided")
-	}
->>>>>>> 85d229c7
 	// Get Volume Provision Type
 	volType := "THIN"
 	if prosiontype, ok := params[KeyVolumeProvisionType]; ok {
@@ -89,11 +70,7 @@
 	req.GetParameters()["portals"] = portals
 
 	// We require the storagePool name for creation
-<<<<<<< HEAD
 	poolName, ok := req.GetParameters()["pool_name"]
-=======
-	sp, ok := req.GetParameters()["pool_name"]
->>>>>>> 85d229c7
 	if !ok {
 		return &csi.CreateVolumeResponse{}, errors.New("pool_name is a required parameter")
 	}
@@ -101,12 +78,7 @@
 	// Volume content source support volume and snapshots
 	contentSource := req.GetVolumeContentSource()
 	if contentSource != nil {
-<<<<<<< HEAD
 		return iscsi.createVolumeFromVolumeContent(req, name, sizeBytes, poolName)
-=======
-		log.Info("request is to create volume from snapshot")
-		return iscsi.createVolumeFromVolumeContent(req, name, sizeBytes, sp)
->>>>>>> 85d229c7
 
 	}
 
@@ -119,17 +91,10 @@
 	if err != nil {
 		log.Errorf("error creating volume: %s pool %s error: %s", name, poolName, err.Error())
 		return &csi.CreateVolumeResponse{}, status.Errorf(codes.Internal,
-<<<<<<< HEAD
 			"error when creating volume %s storagepool %s: %s", name, poolName, err.Error())
 
 	}
-	vi := iscsi.cs.getCSIVolume(volumeResp, req)
-=======
-			"error when creating volume %s storagepool %s: %s", name, sp, err.Error())
-
-	}
-	vi := iscsi.cs.getCSIVolume(volumeResp)
->>>>>>> 85d229c7
+	vi := iscsi.cs.getCSIResponse(volumeResp, req)
 
 	luninfo, err := iscsi.cs.mapVolumeTohost(volumeResp.ID)
 	if err != nil {
@@ -159,14 +124,11 @@
 }
 
 func (iscsi *iscsistorage) DeleteVolume(ctx context.Context, req *csi.DeleteVolumeRequest) (csiResp *csi.DeleteVolumeResponse, err error) {
-<<<<<<< HEAD
 	defer func() {
 		if res := recover(); res != nil && err == nil {
 			err = errors.New("Recovered from ISCSI DeleteSnapshot  " + fmt.Sprint(res))
 		}
 	}()
-=======
->>>>>>> 85d229c7
 	log.Debug("Called DeleteVolume")
 	if req.GetVolumeId() == "" {
 		return &csi.DeleteVolumeResponse{}, status.Errorf(codes.Internal,
@@ -178,7 +140,6 @@
 			"error parsing volume id : %s", err.Error())
 	}
 	err = iscsi.ValidateDeleteVolume(id)
-<<<<<<< HEAD
 	if err != nil {
 		return &csi.DeleteVolumeResponse{}, status.Errorf(codes.Internal,
 			"error deleting volume : %s", err.Error())
@@ -191,43 +152,6 @@
 	defer func() {
 		if res := recover(); res != nil && err == nil {
 			err = errors.New("Recovered from ISCSI createVolumeFromVolumeContent " + fmt.Sprint(res))
-=======
-	if err != nil {
-		return &csi.DeleteVolumeResponse{}, status.Errorf(codes.Internal,
-			"error deleting volume : %s", err.Error())
-	}
-	return &csi.DeleteVolumeResponse{}, nil
-}
-
-func (iscsi *iscsistorage) ValidateDeleteVolume(volumeID int) (err error) {
-	vol, err := iscsi.cs.api.GetVolume(volumeID)
-	if err != nil {
-		if strings.Contains(err.Error(), "VOLUME_NOT_FOUND") {
-			log.WithFields(log.Fields{"id": volumeID}).Debug("volume is already deleted", volumeID)
-			return nil
-		}
-		return status.Errorf(codes.Internal,
-			"error while validating volume status : %s",
-			err.Error())
-	}
-	childVolumes, err := iscsi.cs.api.GetVolumeSnapshotByParentID(vol.ID)
-	if len(*childVolumes) > 0 {
-		metadata := make(map[string]interface{})
-		metadata[TOBEDELETED] = true
-		_, err = iscsi.cs.api.AttachMetadataToObject(int64(vol.ID), metadata)
-		if err != nil {
-			log.Errorf("fail to update host.k8s.to_be_deleted for volume %s error: %v", vol.Name, err)
-			err = errors.New("error while Set metadata host.k8s.to_be_deleted")
-		}
-		return
-	}
-	if vol.Mapped {
-		// Volume is mapped
-		err = iscsi.cs.unMapVolumeFromhost(vol.ID)
-		if err != nil {
-			return status.Errorf(codes.FailedPrecondition,
-				"error while unmaping volume %s", err)
->>>>>>> 85d229c7
 		}
 	}()
 
@@ -241,7 +165,6 @@
 		volumeContentID = volumecontent.GetVolume().GetVolumeId()
 		restoreType = "Volume"
 	}
-<<<<<<< HEAD
 
 	// Lookup the snapshot source volume.
 	volproto, err := validateStorageType(volumeContentID)
@@ -255,7 +178,189 @@
 		return nil, errors.New("error getting volume id")
 	}
 	srcVol, err := iscsi.cs.api.GetVolume(ID)
-=======
+	if err != nil {
+		return nil, status.Errorf(codes.NotFound, restoreType+" not found: %s", volumeContentID)
+	}
+
+	// Validate the size is the same.
+	if int64(srcVol.Size) != sizeInKbytes {
+		return nil, status.Errorf(codes.InvalidArgument,
+			restoreType+" %s has incompatible size %d kbytes with requested %d kbytes",
+			volumeContentID, srcVol.Size, sizeInKbytes)
+	}
+
+	// Validate the storagePool is the same.
+	storagePoolID, err := iscsi.cs.api.GetStoragePoolIDByName(storagePool)
+	if err != nil {
+		return nil, status.Errorf(codes.Internal,
+			"error while getting storagepoolid with name %s ", storagePool)
+	}
+	if storagePoolID != srcVol.PoolId {
+		return nil, status.Errorf(codes.InvalidArgument,
+			"volume storage pool is different than the requested storage pool %s", storagePool)
+	}
+
+	snapshotParam := &api.VolumeSnapshot{ParentID: ID, SnapshotName: name, WriteProtected: false}
+	// Create snapshot
+	snapResponse, err := iscsi.cs.api.CreateSnapshotVolume(snapshotParam)
+	if err != nil {
+		return nil, status.Errorf(codes.Internal, "Failed to create snapshot: %s", err.Error())
+	}
+
+	// Retrieve created destination volume
+	volID := snapResponse.SnapShotID
+	dstVol, err := iscsi.cs.api.GetVolume(volID)
+	if err != nil {
+		return nil, status.Errorf(codes.Internal, "Could not retrieve created volume: %d", volID)
+	}
+
+	// Create a volume response and return it
+	csiVolume := iscsi.cs.getCSIResponse(dstVol, req)
+	copyRequestParameters(req.GetParameters(), csiVolume.VolumeContext)
+	log.Errorf("Volume (from snap) %s (%s) storage pool %s",
+		csiVolume.VolumeContext["Name"], csiVolume.VolumeId, csiVolume.VolumeContext["StoragePoolName"])
+	return &csi.CreateVolumeResponse{Volume: csiVolume}, nil
+}
+
+func (iscsi *iscsistorage) ControllerPublishVolume(ctx context.Context, req *csi.ControllerPublishVolumeRequest) (resp *csi.ControllerPublishVolumeResponse, err error) {
+	log.Info("ControllerPublishVolume called with req nodeID", req.GetNodeId(), req.GetVolumeId())
+	return &csi.ControllerPublishVolumeResponse{}, nil
+}
+
+func (iscsi *iscsistorage) ControllerUnpublishVolume(ctx context.Context, req *csi.ControllerUnpublishVolumeRequest) (resp *csi.ControllerUnpublishVolumeResponse, err error) {
+	log.Info("ControllerUnpublishVolume called with req with nodeID ", req.GetNodeId(), req.GetVolumeId())
+	return &csi.ControllerUnpublishVolumeResponse{}, nil
+}
+func (iscsi *iscsistorage) ValidateVolumeCapabilities(ctx context.Context, req *csi.ValidateVolumeCapabilitiesRequest) (resp *csi.ValidateVolumeCapabilitiesResponse, err error) {
+	return &csi.ValidateVolumeCapabilitiesResponse{}, nil
+}
+
+func (iscsi *iscsistorage) ListVolumes(ctx context.Context, req *csi.ListVolumesRequest) (resp *csi.ListVolumesResponse, err error) {
+	return &csi.ListVolumesResponse{}, nil
+}
+
+func (iscsi *iscsistorage) ListSnapshots(ctx context.Context, req *csi.ListSnapshotsRequest) (resp *csi.ListSnapshotsResponse, err error) {
+	return &csi.ListSnapshotsResponse{}, nil
+}
+func (iscsi *iscsistorage) GetCapacity(ctx context.Context, req *csi.GetCapacityRequest) (resp *csi.GetCapacityResponse, err error) {
+	return &csi.GetCapacityResponse{}, nil
+}
+func (iscsi *iscsistorage) ControllerGetCapabilities(ctx context.Context, req *csi.ControllerGetCapabilitiesRequest) (resp *csi.ControllerGetCapabilitiesResponse, err error) {
+	return &csi.ControllerGetCapabilitiesResponse{}, nil
+}
+func (iscsi *iscsistorage) CreateSnapshot(ctx context.Context, req *csi.CreateSnapshotRequest) (resp *csi.CreateSnapshotResponse, err error) {
+	defer func() {
+		if res := recover(); res != nil && err == nil {
+			err = errors.New("Recovered from ISCSI CreateSnapshot  " + fmt.Sprint(res))
+		}
+	}()
+	var snapshotID string
+	snapshotName := req.GetName()
+	log.Debugf("Create Snapshot of name %s", snapshotName)
+	log.Debugf("Create Snapshot called with volume Id %s", req.GetSourceVolumeId())
+	volproto, err := validateStorageType(req.GetSourceVolumeId())
+	if err != nil {
+		log.Errorf("fail to validate storage type %v", err)
+		return
+	}
+
+	sourceVolumeID, _ := strconv.Atoi(volproto.VolumeID)
+	volumeSnapshot, err := iscsi.cs.api.GetVolumeByName(snapshotName)
+	if err != nil {
+		log.Debug("Snapshot with given name not found : ", snapshotName)
+	} else if volumeSnapshot.ParentId == sourceVolumeID {
+		snapshotID = strconv.Itoa(volumeSnapshot.ID) + "$$" + volproto.StorageType
+		return &csi.CreateSnapshotResponse{
+			Snapshot: &csi.Snapshot{
+				SizeBytes:      volumeSnapshot.Size,
+				SnapshotId:     snapshotID,
+				SourceVolumeId: req.GetSourceVolumeId(),
+				CreationTime:   ptypes.TimestampNow(),
+				ReadyToUse:     true,
+			},
+		}, nil
+	}
+
+	snapshotParam := &api.VolumeSnapshot{
+		ParentID:       sourceVolumeID,
+		SnapshotName:   snapshotName,
+		WriteProtected: true,
+	}
+
+	snapshot, err := iscsi.cs.api.CreateSnapshotVolume(snapshotParam)
+	if err != nil {
+		log.Errorf("Failed to create snapshot %s error %v", snapshotName, err)
+		return
+	}
+
+	snapshotID = strconv.Itoa(snapshot.SnapShotID) + "$$" + volproto.StorageType
+	csiSnapshot := &csi.Snapshot{
+		SnapshotId:     snapshotID,
+		SourceVolumeId: req.GetSourceVolumeId(),
+		ReadyToUse:     true,
+		CreationTime:   ptypes.TimestampNow(),
+		SizeBytes:      snapshot.Size,
+	}
+	log.Debug("CreateFileSystemSnapshot resp() ", csiSnapshot)
+	snapshotResp := &csi.CreateSnapshotResponse{Snapshot: csiSnapshot}
+	return snapshotResp, nil
+}
+
+func (iscsi *iscsistorage) DeleteSnapshot(ctx context.Context, req *csi.DeleteSnapshotRequest) (resp *csi.DeleteSnapshotResponse, err error) {
+	defer func() {
+		if res := recover(); res != nil && err == nil {
+			err = errors.New("Recovered from ISCSI DeleteSnapshot  " + fmt.Sprint(res))
+		}
+	}()
+	volproto, err := validateStorageType(req.GetSnapshotId())
+	if err != nil {
+		log.Errorf("fail to validate storage type %v", err)
+		return &csi.DeleteSnapshotResponse{}, err
+	}
+	snapshotID, _ := strconv.Atoi(volproto.VolumeID)
+	err = iscsi.ValidateDeleteVolume(snapshotID)
+	if err != nil {
+		log.Errorf("fail to delete snapshot %v", err)
+		return &csi.DeleteSnapshotResponse{}, err
+	}
+	return &csi.DeleteSnapshotResponse{}, nil
+}
+
+func (iscsi *iscsistorage) ValidateDeleteVolume(volumeID int) (err error) {
+	defer func() {
+		if res := recover(); res != nil && err == nil {
+			err = errors.New("Recovered from ISCSI DeleteSnapshot  " + fmt.Sprint(res))
+		}
+	}()
+	vol, err := iscsi.cs.api.GetVolume(volumeID)
+	if err != nil {
+		if strings.Contains(err.Error(), "VOLUME_NOT_FOUND") {
+			log.WithFields(log.Fields{"id": volumeID}).Debug("volume is already deleted", volumeID)
+			return nil
+		}
+		return status.Errorf(codes.Internal,
+			"error while validating volume status : %s",
+			err.Error())
+	}
+	childVolumes, err := iscsi.cs.api.GetVolumeSnapshotByParentID(vol.ID)
+	if len(*childVolumes) > 0 {
+		metadata := make(map[string]interface{})
+		metadata[TOBEDELETED] = true
+		_, err = iscsi.cs.api.AttachMetadataToObject(int64(vol.ID), metadata)
+		if err != nil {
+			log.Errorf("fail to update host.k8s.to_be_deleted for volume %s error: %v", vol.Name, err)
+			err = errors.New("error while Set metadata host.k8s.to_be_deleted")
+		}
+		return
+	}
+	if vol.Mapped {
+		// Volume is mapped
+		err = iscsi.cs.unMapVolumeFromhost(vol.ID)
+		if err != nil {
+			return status.Errorf(codes.FailedPrecondition,
+				"error while unmaping volume %s", err)
+		}
+	}
 	log.WithFields(log.Fields{"name": vol.Name, "id": vol.ID}).Info("Deleting volume")
 	err = iscsi.cs.api.DeleteVolume(vol.ID)
 	if err != nil {
@@ -275,231 +380,10 @@
 	return
 }
 
-func (iscsi *iscsistorage) createVolumeFromVolumeContent(req *csi.CreateVolumeRequest, name string, sizeInKbytes int64, storagePool string) (*csi.CreateVolumeResponse, error) {
-	volumecontent := req.GetVolumeContentSource()
-	volumeContentID := ""
-	var restoreType string
-	if volumecontent.GetSnapshot() != nil {
-		restoreType = "Snapshot"
-		volumeContentID = volumecontent.GetSnapshot().GetSnapshotId()
-	} else if volumecontent.GetVolume() != nil {
-		volumeContentID = volumecontent.GetVolume().GetVolumeId()
-		restoreType = "Volume"
-	}
-	// Lookup the snapshot source volume.
-	snapshotID, err := strconv.Atoi(volumeContentID)
-	if err != nil {
-		return nil, errors.New("error getting volume id")
-	}
-	srcVol, err := iscsi.cs.api.GetVolume(snapshotID)
->>>>>>> 85d229c7
-	if err != nil {
-		return nil, status.Errorf(codes.NotFound, restoreType+" not found: %s", volumeContentID)
-	}
-
-	// Validate the size is the same.
-	if int64(srcVol.Size) != sizeInKbytes {
-		return nil, status.Errorf(codes.InvalidArgument,
-			restoreType+" %s has incompatible size %d kbytes with requested %d kbytes",
-			volumeContentID, srcVol.Size, sizeInKbytes)
-	}
-
-	// Validate the storagePool is the same.
-<<<<<<< HEAD
-	storagePoolID, err := iscsi.cs.api.GetStoragePoolIDByName(storagePool)
-	if err != nil {
-		return nil, status.Errorf(codes.Internal,
-			"error while getting storagepoolid with name %s ", storagePool)
-	}
-	if storagePoolID != srcVol.PoolId {
-		return nil, status.Errorf(codes.InvalidArgument,
-			"volume storage pool is different than the requested storage pool %s", storagePool)
-	}
-
-	snapshotParam := &api.VolumeSnapshot{ParentID: ID, SnapshotName: name, WriteProtected: false}
-=======
-	snapStoragePool := iscsi.cs.getStoragePoolNameFromID(srcVol.PoolId)
-	if snapStoragePool != storagePool {
-		return nil, status.Errorf(codes.InvalidArgument,
-			restoreType+" storage pool %s is different than the requested storage pool %s", snapStoragePool, storagePool)
-	}
-
-	vol, err := iscsi.cs.api.GetVolumeByName(name)
-	if vol.PoolId == srcVol.PoolId {
-		log.Errorf("Requested volume %s already exists", name)
-		csiVolume := iscsi.cs.getCSIVolume(vol)
-		log.Errorf("Requested volume already exists %s (%s) storage pool %s",
-			csiVolume.VolumeContext["Name"], csiVolume.VolumeId, csiVolume.VolumeContext[StoragePoolKey])
-		return &csi.CreateVolumeResponse{Volume: csiVolume}, nil
-	}
-
-	snapshotParam := &api.VolumeSnapshot{ParentID: snapshotID, SnapshotName: name, WriteProtected: false}
-
->>>>>>> 85d229c7
-	// Create snapshot
-	snapResponse, err := iscsi.cs.api.CreateSnapshotVolume(snapshotParam)
-	if err != nil {
-		return nil, status.Errorf(codes.Internal, "Failed to create snapshot: %s", err.Error())
-	}
-
-	// Retrieve created destination volume
-	volID := snapResponse.SnapShotID
-	dstVol, err := iscsi.cs.api.GetVolume(volID)
-	if err != nil {
-		return nil, status.Errorf(codes.Internal, "Could not retrieve created volume: %d", volID)
-	}
-
-	// Create a volume response and return it
-	csiVolume := iscsi.cs.getCSIVolume(dstVol, req)
-	copyRequestParameters(req.GetParameters(), csiVolume.VolumeContext)
-	log.Errorf("Volume (from snap) %s (%s) storage pool %s",
-		csiVolume.VolumeContext["Name"], csiVolume.VolumeId, csiVolume.VolumeContext["StoragePoolName"])
-	return &csi.CreateVolumeResponse{Volume: csiVolume}, nil
-}
-
-func (iscsi *iscsistorage) ControllerPublishVolume(ctx context.Context, req *csi.ControllerPublishVolumeRequest) (resp *csi.ControllerPublishVolumeResponse, err error) {
-	log.Info("ControllerPublishVolume called with req nodeID", req.GetNodeId(), req.GetVolumeId())
-	return &csi.ControllerPublishVolumeResponse{}, nil
-}
-
-func (iscsi *iscsistorage) ControllerUnpublishVolume(ctx context.Context, req *csi.ControllerUnpublishVolumeRequest) (resp *csi.ControllerUnpublishVolumeResponse, err error) {
-	log.Info("ControllerUnpublishVolume called with req with nodeID ", req.GetNodeId(), req.GetVolumeId())
-	return &csi.ControllerUnpublishVolumeResponse{}, nil
-}
-func (iscsi *iscsistorage) ValidateVolumeCapabilities(ctx context.Context, req *csi.ValidateVolumeCapabilitiesRequest) (resp *csi.ValidateVolumeCapabilitiesResponse, err error) {
-	return &csi.ValidateVolumeCapabilitiesResponse{}, nil
-}
-
-func (iscsi *iscsistorage) ListVolumes(ctx context.Context, req *csi.ListVolumesRequest) (resp *csi.ListVolumesResponse, err error) {
-	return &csi.ListVolumesResponse{}, nil
-}
-
-func (iscsi *iscsistorage) ListSnapshots(ctx context.Context, req *csi.ListSnapshotsRequest) (resp *csi.ListSnapshotsResponse, err error) {
-	return &csi.ListSnapshotsResponse{}, nil
-}
-func (iscsi *iscsistorage) GetCapacity(ctx context.Context, req *csi.GetCapacityRequest) (resp *csi.GetCapacityResponse, err error) {
-	return &csi.GetCapacityResponse{}, nil
-}
-func (iscsi *iscsistorage) ControllerGetCapabilities(ctx context.Context, req *csi.ControllerGetCapabilitiesRequest) (resp *csi.ControllerGetCapabilitiesResponse, err error) {
-	return &csi.ControllerGetCapabilitiesResponse{}, nil
-}
-<<<<<<< HEAD
-
-=======
->>>>>>> 85d229c7
-func (iscsi *iscsistorage) CreateSnapshot(ctx context.Context, req *csi.CreateSnapshotRequest) (resp *csi.CreateSnapshotResponse, err error) {
-	defer func() {
-		if res := recover(); res != nil && err == nil {
-			err = errors.New("Recovered from ISCSI CreateSnapshot  " + fmt.Sprint(res))
-		}
-	}()
-<<<<<<< HEAD
-=======
-	timestamp := proto.Timestamp{}
->>>>>>> 85d229c7
-	var snapshotID string
-	snapshotName := req.GetName()
-	log.Debugf("Create Snapshot of name %s", snapshotName)
-	log.Infof("Create Snapshot called with volume Id %s", req.GetSourceVolumeId())
-	volproto, err := validateStorageType(req.GetSourceVolumeId())
-	if err != nil {
-		log.Errorf("fail to validate storage type %v", err)
-		return
-	}
-
-	sourceVolumeID, _ := strconv.Atoi(volproto.VolumeID)
-	volumeSnapshot, err := iscsi.cs.api.GetVolumeByName(snapshotName)
-<<<<<<< HEAD
-	if err != nil {
-		log.Debug("Snapshot with given name not found : ", snapshotName)
-	} else if volumeSnapshot.ParentId == sourceVolumeID {
-		snapshotID = strconv.Itoa(volumeSnapshot.ID) + "$$" + volproto.StorageType
-=======
-	if volumeSnapshot.ParentId == sourceVolumeID {
-		snapshotID = strconv.Itoa(volumeSnapshot.ID) + "$$" + volproto.StorageType
-		log.Debug("Got snapshot so returning nil")
-
-		timestamp.Seconds = volumeSnapshot.CreatedAt
-		timestamp.Nanos = 0
->>>>>>> 85d229c7
-		return &csi.CreateSnapshotResponse{
-			Snapshot: &csi.Snapshot{
-				SizeBytes:      volumeSnapshot.Size,
-				SnapshotId:     snapshotID,
-				SourceVolumeId: req.GetSourceVolumeId(),
-<<<<<<< HEAD
-				CreationTime:   ptypes.TimestampNow(),
-=======
-				CreationTime:   &timestamp,
->>>>>>> 85d229c7
-				ReadyToUse:     true,
-			},
-		}, nil
-	}
-
-	snapshotParam := &api.VolumeSnapshot{
-		ParentID:       sourceVolumeID,
-		SnapshotName:   snapshotName,
-		WriteProtected: true,
-	}
-
-	snapshot, err := iscsi.cs.api.CreateSnapshotVolume(snapshotParam)
-	if err != nil {
-		log.Errorf("Failed to create snapshot %s error %v", snapshotName, err)
-		return
-	}
-<<<<<<< HEAD
-
-	snapshotID = strconv.Itoa(snapshot.SnapShotID) + "$$" + volproto.StorageType
-=======
-	snapshotID = strconv.Itoa(snapshot.SnapShotID) + "$$" + volproto.StorageType
-	timestamp.Seconds = volumeSnapshot.CreatedAt
->>>>>>> 85d229c7
-	csiSnapshot := &csi.Snapshot{
-		SnapshotId:     snapshotID,
-		SourceVolumeId: req.GetSourceVolumeId(),
-		ReadyToUse:     true,
-<<<<<<< HEAD
-		CreationTime:   ptypes.TimestampNow(),
-		SizeBytes:      snapshot.Size,
-	}
-	log.Debug("CreateFileSystemSnapshot resp() ", csiSnapshot)
-	snapshotResp := &csi.CreateSnapshotResponse{Snapshot: csiSnapshot}
-	return snapshotResp, nil
-}
-
-=======
-		CreationTime:   &timestamp,
-		SizeBytes:      snapshot.Size,
-	}
-	log.Debug("CreateFileSystemSnapshot resp() ", snapshot)
-	snapshotResp := &csi.CreateSnapshotResponse{Snapshot: csiSnapshot}
-	return snapshotResp, nil
-}
->>>>>>> 85d229c7
-func (iscsi *iscsistorage) DeleteSnapshot(ctx context.Context, req *csi.DeleteSnapshotRequest) (resp *csi.DeleteSnapshotResponse, err error) {
-	defer func() {
-		if res := recover(); res != nil && err == nil {
-			err = errors.New("Recovered from ISCSI DeleteSnapshot  " + fmt.Sprint(res))
-		}
-	}()
-	volproto, err := validateStorageType(req.GetSnapshotId())
-	if err != nil {
-		log.Errorf("fail to validate storage type %v", err)
-		return &csi.DeleteSnapshotResponse{}, err
-	}
-	snapshotID, _ := strconv.Atoi(volproto.VolumeID)
-	err = iscsi.ValidateDeleteVolume(snapshotID)
-	if err != nil {
-		log.Errorf("fail to delete snapshot %v", err)
-		return &csi.DeleteSnapshotResponse{}, err
-	}
-	return &csi.DeleteSnapshotResponse{}, nil
-}
 func (iscsi *iscsistorage) ControllerExpandVolume(ctx context.Context, req *csi.ControllerExpandVolumeRequest) (resp *csi.ControllerExpandVolumeResponse, err error) {
 	defer func() {
 		if res := recover(); res != nil && err == nil {
-			err = errors.New("Recovered from ISCSI CreateSnapshot  " + fmt.Sprint(res))
+			err = errors.New("Recovered from ISCSI ControllerExpandVolume " + fmt.Sprint(res))
 		}
 	}()
 
@@ -507,74 +391,6 @@
 		return nil, status.Error(codes.InvalidArgument, "Volume ID missing in request")
 	}
 
-<<<<<<< HEAD
-func (iscsi *iscsistorage) ValidateDeleteVolume(volumeID int) (err error) {
-	defer func() {
-		if res := recover(); res != nil && err == nil {
-			err = errors.New("Recovered from ISCSI DeleteSnapshot  " + fmt.Sprint(res))
-		}
-	}()
-	vol, err := iscsi.cs.api.GetVolume(volumeID)
-	if err != nil {
-		if strings.Contains(err.Error(), "VOLUME_NOT_FOUND") {
-			log.WithFields(log.Fields{"id": volumeID}).Debug("volume is already deleted", volumeID)
-			return nil
-		}
-		return status.Errorf(codes.Internal,
-			"error while validating volume status : %s",
-			err.Error())
-	}
-	childVolumes, err := iscsi.cs.api.GetVolumeSnapshotByParentID(vol.ID)
-	if len(*childVolumes) > 0 {
-		metadata := make(map[string]interface{})
-		metadata[TOBEDELETED] = true
-		_, err = iscsi.cs.api.AttachMetadataToObject(int64(vol.ID), metadata)
-		if err != nil {
-			log.Errorf("fail to update host.k8s.to_be_deleted for volume %s error: %v", vol.Name, err)
-			err = errors.New("error while Set metadata host.k8s.to_be_deleted")
-		}
-		return
-	}
-	if vol.Mapped {
-		// Volume is mapped
-		err = iscsi.cs.unMapVolumeFromhost(vol.ID)
-		if err != nil {
-			return status.Errorf(codes.FailedPrecondition,
-				"error while unmaping volume %s", err)
-		}
-	}
-	log.WithFields(log.Fields{"name": vol.Name, "id": vol.ID}).Info("Deleting volume")
-	err = iscsi.cs.api.DeleteVolume(vol.ID)
-	if err != nil {
-		return status.Errorf(codes.Internal,
-			"error removing volume: %s", err.Error())
-	}
-	if vol.ParentId != 0 {
-		log.WithFields(log.Fields{"name": vol.Name, "id": vol.ID}).Info("Checking if Parent volume can be")
-		tobedel := iscsi.cs.api.GetMetadataStatus(int64(vol.ParentId))
-		if tobedel {
-			err = iscsi.ValidateDeleteVolume(vol.ParentId)
-			if err != nil {
-				return
-			}
-		}
-	}
-	return
-}
-
-func (iscsi *iscsistorage) ControllerExpandVolume(ctx context.Context, req *csi.ControllerExpandVolumeRequest) (resp *csi.ControllerExpandVolumeResponse, err error) {
-	defer func() {
-		if res := recover(); res != nil && err == nil {
-			err = errors.New("Recovered from ISCSI ControllerExpandVolume " + fmt.Sprint(res))
-		}
-	}()
-
-	if req.GetVolumeId() == "" {
-		return nil, status.Error(codes.InvalidArgument, "Volume ID missing in request")
-	}
-
-=======
->>>>>>> 85d229c7
 	if req.GetCapacityRange() == nil {
 		return nil, status.Error(codes.InvalidArgument, "CapacityRange cannot be empty")
 	}
