--- conflicted
+++ resolved
@@ -93,11 +93,7 @@
 	return validationStatus, validationStatusMap
 }
 
-<<<<<<< HEAD
-func (nfs *nfsstorage) CreateVolume(ctx context.Context, req *csi.CreateVolumeRequest) (*csi.CreateVolumeResponse, error) {
-=======
 func (nfs *nfsstorage) CreateVolume(ctx context.Context, req *csi.CreateVolumeRequest) (csiResp *csi.CreateVolumeResponse, err error) {
->>>>>>> ec719ba1
 	log.Debug("Creating Volume of nfs protocol")
 	//Adding the the request parameter into Map config
 	config := req.GetParameters()
@@ -121,27 +117,6 @@
 	nfs.configmap = config
 	nfs.capacity = capacity
 	nfs.exportpath = path.Join(dataRoot, pvName) //TODO: export path prefix need to add here
-<<<<<<< HEAD
-
-	// Volume content source support Volumes and Snapshots
-	contentSource := req.GetVolumeContentSource()
-
-	var infinidatVol *infinidatVolume
-	var createVolumeErr error
-	if contentSource != nil {
-		if contentSource.GetSnapshot() != nil {
-			infinidatVol, createVolumeErr = nfs.createVolumeFrmSnapshot(req, capacity, config["pool_name"])
-		} else if contentSource.GetVolume() != nil {
-			log.Debug("--content volumeId---------> ")
-			infinidatVol, createVolumeErr = nfs.createVolumeFrmPVCSource(req, capacity, config["pool_name"])
-			log.Errorf("failed to create volume %v with error %v", infinidatVol, createVolumeErr)
-		}
-	} else {
-		infinidatVol, createVolumeErr = nfs.CreateNFSVolume()
-		if createVolumeErr != nil {
-			log.Errorf("failt to create volume %v", createVolumeErr)
-			return &csi.CreateVolumeResponse{}, createVolumeErr
-=======
 	ipAddress, err := nfs.cs.getNetworkSpaceIP(strings.Trim(config["nfs_networkspace"], " "))
 	if err != nil {
 		log.Errorf("fail to get networkspace ipaddress %v", err)
@@ -206,43 +181,6 @@
 	defer func() {
 		if res := recover(); res != nil {
 			err = errors.New("error while creating volume from clone (PVC) " + fmt.Sprint(res))
->>>>>>> ec719ba1
-		}
-	}()
-	volume := req.GetVolumeContentSource().GetVolume()
-	name := req.GetName()
-
-	volproto, err := validateStorageType(volume.GetVolumeId())
-	if err != nil || volproto.VolumeID == "" {
-		return nil, errors.New("error getting volume id")
-	}
-	sourceVolumeID, err := strconv.ParseInt(volproto.VolumeID, 10, 64)
-	if err != nil {
-		return nil, errors.New("invalid volume id " + volproto.VolumeID)
-	}
-<<<<<<< HEAD
-	config["ipAddress"] = (*infinidatVol).IpAddress
-	config["volID"] = (*infinidatVol).VolID
-	config["volSize"] = strconv.Itoa(int((*infinidatVol).VolSize))
-	config["exportID"] = strconv.Itoa(int((*infinidatVol).ExportID))
-	config["fileSystemID"] = strconv.Itoa(int((*infinidatVol).FileSystemID))
-	config["volPathd"] = (*infinidatVol).VolPath
-	config["exportBlock"] = (*infinidatVol).ExportBlock
-	return &csi.CreateVolumeResponse{
-		Volume: &csi.Volume{
-			VolumeId:      (*infinidatVol).VolID,
-			CapacityBytes: capacity,
-			VolumeContext: config,
-			ContentSource: contentSource,
-		},
-	}, nil
-}
-
-func (nfs *nfsstorage) createVolumeFrmPVCSource(req *csi.CreateVolumeRequest, size int64, storagePool string) (infinidatVol *infinidatVolume, err error) {
-	log.Info("Called createVolumeFrmPVCSource")
-	defer func() {
-		if res := recover(); res != nil {
-			err = errors.New("error while creating volume from clone (PVC) " + fmt.Sprint(res))
 		}
 	}()
 	volume := req.GetVolumeContentSource().GetVolume()
@@ -289,89 +227,6 @@
 		return nil, status.Errorf(codes.Internal, "Failed to create snapshot: %s", err.Error())
 	}
 	log.Info("createVolumeFrmPVCSource successfully created volume from clone with name: ", snapParam.SnapshotName)
-	nfs.fileSystemID = snapResponse.SnapShotID
-	err = nfs.createExportPath()
-	if err != nil {
-		log.Errorf("fail to export path %v", err)
-		return nil, err
-	}
-	log.Debug("exportpath created successfully")
-
-	nfs.ipAddress, err = nfs.cs.getNetworkSpaceIP(nfs.configmap)
-	if err != nil {
-		log.Errorf("fail to get networkspace ipaddress %v", err)
-		return nil, err
-	}
-	log.Debugf("getNetworkSpaceIP ipAddress", nfs.ipAddress)
-
-	defer func() {
-		if res := recover(); res != nil {
-			err = errors.New("error while AttachMetadata directory" + fmt.Sprint(res))
-		}
-		if err != nil && nfs.exportID != 0 {
-			glog.Infoln("Seemes to be some problem reverting created export id:", nfs.exportID)
-			nfs.cs.api.DeleteExportPath(nfs.exportID)
-		}
-	}()
-	metadata := make(map[string]interface{})
-	metadata["host.k8s.pvname"] = nfs.pVName
-	metadata["filesystem_type"] = ""
-	//attache metadata function need to implement
-	_, err = nfs.cs.api.AttachMetadataToObject(nfs.fileSystemID, metadata)
-	if err != nil {
-		log.Errorf("fail to attache metadata %v", err)
-		return nil, err
-	}
-
-	log.Debug("metadata attached successfully")
-	infinidatVol = &infinidatVolume{
-		VolID:        fmt.Sprint(nfs.fileSystemID),
-		VolName:      nfs.pVName,
-		VolSize:      nfs.capacity,
-		VolPath:      nfs.exportpath,
-		IpAddress:    nfs.ipAddress,
-		ExportID:     nfs.exportID,
-		ExportBlock:  nfs.exportBlock,
-		FileSystemID: nfs.fileSystemID,
-	}
-	return infinidatVol, nil
-}
-
-func (nfs *nfsstorage) createVolumeFrmSnapshot(req *csi.CreateVolumeRequest, size int64, storagePool string) (infinidatVol *infinidatVolume, err error) {
-=======
-
-	// Lookup the VolumeSource source.
-	srcfsys, err := nfs.cs.api.GetFileSystemByID(sourceVolumeID)
-	if err != nil {
-		return nil, status.Errorf(codes.NotFound, "volume not found: %s", sourceVolumeID)
-	}
-
-	// Validate the size is the same.
-	if srcfsys.Size != size {
-		return nil, status.Errorf(codes.InvalidArgument,
-			"volume %s has not valid size %d with requested %d ",
-			sourceVolumeID, srcfsys.Size, size)
-	}
-	// Validate the storagePool is the same.
-	storagePoolID, err := nfs.cs.api.GetStoragePoolIDByName(storagePool)
-	if err != nil {
-		return nil, status.Errorf(codes.Internal,
-			"error while getting storagepoolid with name %s ", storagePool)
-	}
-	if storagePoolID != srcfsys.PoolID {
-		return nil, status.Errorf(codes.InvalidArgument,
-			"volume storage pool is different than the requested storage pool %s", storagePool)
-	}
-
-	snapParam := &api.FileSystemSnapshot{ParentID: sourceVolumeID, SnapshotName: name, WriteProtected: false}
-	log.Info("createVolumeFrmPVCSource creating filesystem with params : ", snapParam)
-	// Create snapshot
-	snapResponse, err := nfs.cs.api.CreateFileSystemSnapshot(snapParam)
-	if err != nil {
-		log.Errorf("Failed to create snapshot: %s error: %v", snapParam.SnapshotName, err.Error())
-		return nil, status.Errorf(codes.Internal, "Failed to create snapshot: %s", err.Error())
-	}
-	log.Info("createVolumeFrmPVCSource successfully created volume from clone with name: ", snapParam.SnapshotName)
 	nfs.fileSystemID = snapResponse.SnapshotID
 
 	err = nfs.createExportPathAndAddMetadata()
@@ -383,7 +238,6 @@
 }
 
 func (nfs *nfsstorage) createVolumeFrmSnapshot(req *csi.CreateVolumeRequest, size int64, storagePool string) (csiResp *csi.CreateVolumeResponse, err error) {
->>>>>>> ec719ba1
 	log.Info("Called createVolumeFrmSnapshot")
 	defer func() {
 		if res := recover(); res != nil {
@@ -424,11 +278,7 @@
 			"volume storage pool is different than the requested storage pool %s", storagePool)
 	}
 
-<<<<<<< HEAD
-	snapParam := &api.FileSystemSnapshot{ParentID: sourceVolumeID, SnapshotName: name, WriteProtected: false}
-=======
 	snapParam := &api.FileSystemSnapshot{ParentID: sourceFileSysVolume.ParentID, SnapshotName: name, WriteProtected: false}
->>>>>>> ec719ba1
 	log.Info("createVolumeFrmPVCSource creating filesystem with params : ", snapParam)
 
 	// Create snapshot
@@ -437,199 +287,101 @@
 		log.Errorf("Failed to create snapshot: %s error: %v", snapParam.SnapshotName, err.Error())
 		return nil, status.Errorf(codes.Internal, "Failed to create snapshot: %s", err.Error())
 	}
-<<<<<<< HEAD
-
-	isSuccess, err := nfs.cs.api.RestoreFileSystemFromSnapShot(sourceFileSysVolume.ID, snapResponse.SnapShotID)
-	if err != nil {
-		log.Errorf("Error while restoring snapshot %v", err)
-=======
 	isSuccess, err := nfs.cs.api.RestoreFileSystemFromSnapShot(sourceFileSysVolume.ParentID, snapResponse.SnapshotID)
 	if err != nil {
 		log.Errorf("Error while restoring snapshot %v", err)
 		nfs.cs.api.DeleteFileSystem(snapResponse.SnapshotID)
->>>>>>> ec719ba1
 		return nil, status.Errorf(codes.Internal,
 			"error restoring snapshot from snapshot id  %d ", sourceFileSysVolume.ID)
 	}
 	if !isSuccess {
 		return nil, status.Errorf(codes.Internal, "restore volume from snapshot failed")
 	}
-<<<<<<< HEAD
-	volume, err := nfs.cs.api.GetFileSystemByID(sourceFileSysVolume.ParentID)
-=======
 	fileSysVol, err := nfs.cs.api.GetFileSystemByID(sourceFileSysVolume.ParentID)
->>>>>>> ec719ba1
 	if err != nil {
 		log.Errorf("Unable to retrive restored volume %v", err)
 		return nil, status.Errorf(codes.Internal, "Unable to retrive restored volume with id  %d ", sourceFileSysVolume.ParentID)
 	}
 	log.Info("createVolumeFrmPVCSource successfully created volume from snapshot with name: ", snapParam.SnapshotName)
-<<<<<<< HEAD
-	nfs.fileSystemID = volume.ID
+	nfs.fileSystemID = fileSysVol.ID
+
+	err = nfs.createExportPathAndAddMetadata()
+	if err != nil {
+		log.Errorf("fail to create export and metadata %v", err)
+		return nil, err
+	}
+	return nfs.getNfsCsiResponse(req), nil
+}
+
+//CreateNFSVolume create volumne method
+func (nfs *nfsstorage) CreateNFSVolume(req *csi.CreateVolumeRequest) (csiResp *csi.CreateVolumeResponse, err error) {
+	defer func() {
+		if res := recover(); res != nil {
+			err = errors.New("error while creating CreateNFSVolume method " + fmt.Sprint(res))
+		}
+	}()
+	validnwlist, err := nfs.cs.api.OneTimeValidation(nfs.configmap["pool_name"], nfs.configmap["nfs_networkspace"])
+	if err != nil {
+		log.Errorf(err.Error())
+		return nil, err
+	}
+	nfs.configmap["nfs_networkspace"] = validnwlist
+	log.Debug("networkspace validation success")
+
+	err = nfs.createFileSystem()
+	if err != nil {
+		log.Errorf("fail to create fileSystem %v", err)
+		return nil, err
+	}
+	err = nfs.createExportPathAndAddMetadata()
+	if err != nil {
+		log.Errorf("fail to create export and metadata %v", err)
+		return nil, err
+	}
+	return nfs.getNfsCsiResponse(req), nil
+}
+
+func (nfs *nfsstorage) createExportPathAndAddMetadata() (err error) {
+	defer func() {
+		if res := recover(); res != nil {
+			err = errors.New("error while export directory" + fmt.Sprint(res))
+		}
+		if err != nil && nfs.fileSystemID != 0 {
+			log.Infoln("Seemes to be some problem reverting filesystem: %s", nfs.pVName)
+			nfs.cs.api.DeleteFileSystem(nfs.fileSystemID)
+		}
+	}()
+
 	err = nfs.createExportPath()
 	if err != nil {
 		log.Errorf("fail to export path %v", err)
-		return nil, err
-	}
-	log.Debug("exportpath created successfully")
-
-	nfs.ipAddress, err = nfs.cs.getNetworkSpaceIP(nfs.configmap)
-	if err != nil {
-		log.Errorf("fail to get networkspace ipaddress %v", err)
-		return nil, err
-	}
-	log.Debugf("getNetworkSpaceIP ipAddress", nfs.ipAddress)
+		return
+	}
+	log.Debugf("export path created for filesytem: %s", nfs.pVName)
 
 	defer func() {
 		if res := recover(); res != nil {
 			err = errors.New("error while AttachMetadata directory" + fmt.Sprint(res))
 		}
 		if err != nil && nfs.exportID != 0 {
-			glog.Infoln("Seemes to be some problem reverting created export id:", nfs.exportID)
+			log.Infoln("Seemes to be some problem reverting created export id:", nfs.exportID)
 			nfs.cs.api.DeleteExportPath(nfs.exportID)
 		}
 	}()
 	metadata := make(map[string]interface{})
 	metadata["host.k8s.pvname"] = nfs.pVName
 	metadata["filesystem_type"] = ""
-	//attache metadata function need to implement
-	_, err = nfs.cs.api.AttachMetadataToObject(nfs.fileSystemID, metadata)
-	if err != nil {
-		log.Errorf("fail to attache metadata %v", err)
-		return nil, err
-	}
-
-	log.Debug("metadata attached successfully")
-	infinidatVol = &infinidatVolume{
-		VolID:        fmt.Sprint(nfs.fileSystemID),
-		VolName:      nfs.pVName,
-		VolSize:      nfs.capacity,
-		VolPath:      nfs.exportpath,
-		IpAddress:    nfs.ipAddress,
-		ExportID:     nfs.exportID,
-		ExportBlock:  nfs.exportBlock,
-		FileSystemID: nfs.fileSystemID,
-	}
-	return infinidatVol, nil
-}
-
-//CreateNFSVolume create volumne method
-func (nfs *nfsstorage) CreateNFSVolume() (infinidatVol *infinidatVolume, err error) {
-=======
-	nfs.fileSystemID = fileSysVol.ID
-
-	err = nfs.createExportPathAndAddMetadata()
-	if err != nil {
-		log.Errorf("fail to create export and metadata %v", err)
-		return nil, err
-	}
-	return nfs.getNfsCsiResponse(req), nil
-}
-
-//CreateNFSVolume create volumne method
-func (nfs *nfsstorage) CreateNFSVolume(req *csi.CreateVolumeRequest) (csiResp *csi.CreateVolumeResponse, err error) {
->>>>>>> ec719ba1
-	defer func() {
-		if res := recover(); res != nil {
-			err = errors.New("error while creating CreateNFSVolume method " + fmt.Sprint(res))
-		}
-	}()
-	validnwlist, err := nfs.cs.api.OneTimeValidation(nfs.configmap["pool_name"], nfs.configmap["nfs_networkspace"])
-	if err != nil {
-		log.Errorf(err.Error())
-		return nil, err
-	}
-	nfs.configmap["nfs_networkspace"] = validnwlist
-	log.Debug("networkspace validation success")
-
-	err = nfs.createFileSystem()
-	if err != nil {
-		log.Errorf("fail to create fileSystem %v", err)
-		return nil, err
-	}
-<<<<<<< HEAD
-=======
-	err = nfs.createExportPathAndAddMetadata()
-	if err != nil {
-		log.Errorf("fail to create export and metadata %v", err)
-		return nil, err
-	}
-	return nfs.getNfsCsiResponse(req), nil
-}
-
-func (nfs *nfsstorage) createExportPathAndAddMetadata() (err error) {
->>>>>>> ec719ba1
-	defer func() {
-		if res := recover(); res != nil {
-			err = errors.New("error while export directory" + fmt.Sprint(res))
-		}
-		if err != nil && nfs.fileSystemID != 0 {
-			log.Infoln("Seemes to be some problem reverting filesystem: %s", nfs.pVName)
-			nfs.cs.api.DeleteFileSystem(nfs.fileSystemID)
-		}
-	}()
-
-	err = nfs.createExportPath()
-	if err != nil {
-		log.Errorf("fail to export path %v", err)
-<<<<<<< HEAD
-		return nil, err
-	}
-	log.Debugf("export path created for filesytem: %s", nfs.pVName)
-
-	nfs.ipAddress, err = nfs.cs.getNetworkSpaceIP(nfs.configmap)
-	if err != nil {
-		log.Errorf("fail to get networkspace ipaddress %v", err)
-		return nil, err
-	}
-	log.Debugf("Networkspace IP Address %s", nfs.ipAddress)
-=======
-		return
-	}
-	log.Debugf("export path created for filesytem: %s", nfs.pVName)
->>>>>>> ec719ba1
-
-	defer func() {
-		if res := recover(); res != nil {
-			err = errors.New("error while AttachMetadata directory" + fmt.Sprint(res))
-		}
-		if err != nil && nfs.exportID != 0 {
-			log.Infoln("Seemes to be some problem reverting created export id:", nfs.exportID)
-			nfs.cs.api.DeleteExportPath(nfs.exportID)
-		}
-	}()
-	metadata := make(map[string]interface{})
-	metadata["host.k8s.pvname"] = nfs.pVName
-	metadata["filesystem_type"] = ""
 
 	_, err = nfs.cs.api.AttachMetadataToObject(nfs.fileSystemID, metadata)
 	if err != nil {
 		log.Errorf("fail to attach metadata for fileSystem : %s", nfs.pVName)
 		log.Errorf("error to attach metadata %v", err)
-<<<<<<< HEAD
-		return nil, err
-	}
-	log.Debug("metadata attached successfully for filesystem %s", nfs.pVName)
-	infinidatVol = &infinidatVolume{
-		VolID:        fmt.Sprint(nfs.fileSystemID),
-		VolName:      nfs.pVName,
-		VolSize:      nfs.capacity,
-		IpAddress:    nfs.ipAddress,
-		ExportID:     nfs.exportID,
-		FileSystemID: nfs.fileSystemID,
-		VolPath:      nfs.exportpath,
-		ExportBlock:  nfs.exportBlock,
-=======
-		return
->>>>>>> ec719ba1
+		return
 	}
 	log.Debug("metadata attached successfully for filesystem %s", nfs.pVName)
 	return
 }
-<<<<<<< HEAD
-=======
-
->>>>>>> ec719ba1
+
 func (nfs *nfsstorage) createExportPath() (err error) {
 	access := nfs.configmap["nfs_export_permissions"]
 	if access == "" {
@@ -862,19 +614,12 @@
 
 	var snapshotID string
 	snapshotName := req.GetName()
-<<<<<<< HEAD
-	log.Debug("CreateSnapshot GetName() ", snapshotName)
-	volproto := strings.Split(srcVolume, "$$")
-	if len(volproto) != 2 {
-		return nil, status.Error(codes.Internal, "volume Id and other details not found")
-=======
 	log.Debug("Create Snapshot of name ", snapshotName)
 	log.Infof("Create Snapshot called with volume Id", req.GetSourceVolumeId())
 	volproto, err := validateStorageType(req.GetSourceVolumeId())
 	if err != nil {
 		log.Errorf("fail to validate storage type %v", err)
 		return
->>>>>>> ec719ba1
 	}
 
 	sourceFilesystemID, _ := strconv.ParseInt(volproto.VolumeID, 10, 64)
@@ -886,35 +631,14 @@
 			return &csi.CreateSnapshotResponse{
 				Snapshot: &csi.Snapshot{
 					SizeBytes:      snap.Size,
-<<<<<<< HEAD
-					SnapshotId:     fmt.Sprint(snap.SnapShotID),
-					SourceVolumeId: fmt.Sprint(snap.ParentId),
-=======
 					SnapshotId:     snapshotID,
 					SourceVolumeId: req.GetSourceVolumeId(),
->>>>>>> ec719ba1
 					CreationTime:   snap.CreatedAt,
 					ReadyToUse:     true,
 				},
 			}, nil
 		}
 	}
-<<<<<<< HEAD
-	fileSysSnap := &api.FileSystemSnapshot{
-		ParentID:       sourceFilesystemID,
-		SnapshotName:   snapshotName,
-		WriteProtected: true,
-	}
-	resp, err := nfs.cs.api.CreateFileSystemSnapshot(fileSysSnap)
-	if err != nil {
-		log.Errorf("Failed to create snapshot %s error %v", req.GetName(), err)
-		return nil, status.Error(codes.Internal, "internal server error")
-	}
-
-	log.Debug("CreateFileSystemSnapshot resp() ", resp)
-	snapshotID = strconv.FormatInt(resp.SnapShotID, 10) + "$$" + volproto[1]
-
-=======
 
 	fileSystemSnapshot := &api.FileSystemSnapshot{
 		ParentID:       sourceFilesystemID,
@@ -928,7 +652,6 @@
 		return
 	}
 	snapshotID = strconv.FormatInt(resp.SnapshotID, 10) + "$$" + volproto.StorageType
->>>>>>> ec719ba1
 	snapshot := &csi.Snapshot{
 		SnapshotId:     snapshotID,
 		SourceVolumeId: req.GetSourceVolumeId(),
@@ -937,24 +660,10 @@
 		SizeBytes:      resp.Size,
 	}
 	log.Debug("CreateFileSystemSnapshot resp() ", snapshot)
-	return &csi.CreateSnapshotResponse{Snapshot: snapshot}, nil
-}
-
-<<<<<<< HEAD
-func (nfs *nfsstorage) DeleteSnapshot(ctx context.Context, req *csi.DeleteSnapshotRequest) (*csi.DeleteSnapshotResponse, error) {
-	snapshotID := req.GetSnapshotId()
-	log.Debug("It is in nfsController-------------------------------------")
-	log.Debug("Delete Snapshot GetSnapshotId(): ", snapshotID)
-	volproto := strings.Split(snapshotID, "$$")
-	if len(volproto) != 2 {
-		return nil, status.Error(codes.Internal, "snapshot Id and other details not found")
-	}
-	snapID, _ := strconv.ParseInt(volproto[0], 10, 64)
-
-	log.Debug("It is in nfsController-------------------------------------")
-	log.Debug("Delete Snapshot GetSnapshotId(): ", snapshotID)
-	_, err := nfs.cs.api.DeleteFileSystem(snapID)
-=======
+	snapshotResp := &csi.CreateSnapshotResponse{Snapshot: snapshot}
+	return snapshotResp, nil
+}
+
 func (nfs *nfsstorage) DeleteSnapshot(ctx context.Context, req *csi.DeleteSnapshotRequest) (deleteSnapshot *csi.DeleteSnapshotResponse, err error) {
 	defer func() {
 		if res := recover(); res != nil && err == nil {
@@ -975,7 +684,6 @@
 	}
 
 	_, err = nfs.cs.api.DeleteFileSystem(snapshotID)
->>>>>>> ec719ba1
 	if err != nil {
 		log.Errorf("Failed to delete snapshot %s error %v", snapshotID, err)
 		return nil, status.Error(codes.Internal, "internal server error")
