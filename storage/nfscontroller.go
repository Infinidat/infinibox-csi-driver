package storage

import (
	"context"
	"errors"
	"fmt"
	"infinibox-csi-driver/api"
	"path"
	"strconv"
	"strings"

	"github.com/container-storage-interface/spec/lib/go/csi"
	"github.com/golang/glog"
	log "github.com/sirupsen/logrus"
	"google.golang.org/grpc/codes"
	"google.golang.org/grpc/status"
)

const (
	//TOBEDELETED status
	TOBEDELETED = "host.k8s.to_be_deleted"
)

// NFSVolumeServiceType servier type
type NfsVolumeServiceType interface {
	CreateNFSVolume() (*infinidatVolume, error)
	DeleteNFSVolume() error
}

type infinidat struct {
	name              string
	nodeID            string
	version           string
	endpoint          string
	ephemeral         bool
	maxVolumesPerNode int64
}

type infinidatVolume struct {
	VolName       string     `json:"volName"`
	VolID         string     `json:"volID"`
	VolSize       int64      `json:"volSize"`
	VolPath       string     `json:"volPath"`
	IpAddress     string     `json:"ipAddress"`
	VolAccessType accessType `json:"volAccessType"`
	Ephemeral     bool       `json:"ephemeral"`
	ExportID      int64      `json:"exportID"`
	FileSystemID  int64      `json:"fileSystemID"`
	ExportBlock   string     `json:"exportBlock"`
}
type MetaData struct {
	pVName    string
	k8sVer    string
	namespace string
	pvcId     string
	pvcName   string
	pvname    string
}

type accessType int

const (
	dataRoot               = "/fs"
	mountAccess accessType = iota
	blockAccess

	//Infinibox default values
	//Ibox max allowed filesystem
	MaxFileSystemAllowed = 4000
	MountOptions         = "hard,rsize=1024,wsize=1024"
	NfsExportPermissions = "RW"
	NoRootSquash         = true

	// for size conversion
	kib    int64 = 1024
	mib    int64 = kib * 1024
	gib    int64 = mib * 1024
	gib100 int64 = gib * 100
	tib    int64 = gib * 1024
	tib100 int64 = tib * 100
)

func validateParameter(config map[string]string) (bool, map[string]string) {
	compulsaryFields := []string{"pool_name", "nfs_networkspace"} //TODO: add remaining paramters
	validationStatus := true
	validationStatusMap := make(map[string]string)
	for _, param := range compulsaryFields {
		if config[param] == "" {
			validationStatusMap[param] = param + " valume missing"
			validationStatus = false
		}
	}
	log.Debug("parameter Validation completed")
	return validationStatus, validationStatusMap
}

func (nfs *nfsstorage) CreateVolume(ctx context.Context, req *csi.CreateVolumeRequest) (*csi.CreateVolumeResponse, error) {
	log.Debug("Creating Volume of nfs protocol")
	//Adding the the request parameter into Map config
	config := req.GetParameters()

	pvName := req.GetName()
	log.Debug("Creating fileystem %s of nfs protocol ", pvName)
	validationStatus, validationStatusMap := validateParameter(config)
	if !validationStatus {
		log.Errorf("Fail to validate parameter for nfs protocol %v ", validationStatusMap)
		return nil, status.Error(codes.InvalidArgument, "Fail to validate parameter for nfs protocol")
	}
	log.Debugf("fileystem %s ,parameter validation success", pvName)

	capacity := int64(req.GetCapacityRange().GetRequiredBytes())
	if capacity < gib { //INF90
		capacity = gib
		log.Warn("Volume Minimum capacity should be greater %d", gib)
	}

	nfs.pVName = pvName
	nfs.configmap = config
	nfs.capacity = capacity
	nfs.exportpath = path.Join(dataRoot, pvName) //TODO: export path prefix need to add here

	// Volume content source support Volumes and Snapshots
	contentSource := req.GetVolumeContentSource()

	var infinidatVol *infinidatVolume
	var createVolumeErr error
	if contentSource != nil {
		if contentSource.GetSnapshot() != nil {
			infinidatVol, createVolumeErr = nfs.createVolumeFrmSnapshot(req, capacity, config["pool_name"])
		} else if contentSource.GetVolume() != nil {
			log.Debug("--content volumeId---------> ")
			infinidatVol, createVolumeErr = nfs.createVolumeFrmPVCSource(req, capacity, config["pool_name"])
			log.Errorf("failed to create volume %v with error %v", infinidatVol, createVolumeErr)
		}
	} else {
		infinidatVol, createVolumeErr = nfs.CreateNFSVolume()
		if createVolumeErr != nil {
			log.Errorf("failt to create volume %v", createVolumeErr)
			return &csi.CreateVolumeResponse{}, createVolumeErr
		}
	}
	config["ipAddress"] = (*infinidatVol).IpAddress
	config["volID"] = (*infinidatVol).VolID
	config["volSize"] = strconv.Itoa(int((*infinidatVol).VolSize))
	config["exportID"] = strconv.Itoa(int((*infinidatVol).ExportID))
	config["fileSystemID"] = strconv.Itoa(int((*infinidatVol).FileSystemID))
	config["volPathd"] = (*infinidatVol).VolPath
	config["exportBlock"] = (*infinidatVol).ExportBlock
	return &csi.CreateVolumeResponse{
		Volume: &csi.Volume{
			VolumeId:      (*infinidatVol).VolID,
			CapacityBytes: capacity,
			VolumeContext: config,
			ContentSource: contentSource,
		},
	}, nil
}

func (nfs *nfsstorage) createVolumeFrmPVCSource(req *csi.CreateVolumeRequest, size int64, storagePool string) (infinidatVol *infinidatVolume, err error) {
	log.Info("Called createVolumeFrmPVCSource")
	defer func() {
		if res := recover(); res != nil {
			err = errors.New("error while creating volume from clone (PVC) " + fmt.Sprint(res))
		}
	}()
	volume := req.GetVolumeContentSource().GetVolume()
	name := req.GetName()

	volproto, err := validateStorageType(volume.GetVolumeId())
	if err != nil || volproto.VolumeID == "" {
		return nil, errors.New("error getting volume id")
	}
	sourceVolumeID, err := strconv.ParseInt(volproto.VolumeID, 10, 64)
	if err != nil {
		return nil, errors.New("invalid volume id " + volproto.VolumeID)
	}

	// Lookup the VolumeSource source.
	srcfsys, err := nfs.cs.api.GetFileSystemByID(sourceVolumeID)
	if err != nil {
		return nil, status.Errorf(codes.NotFound, "volume not found: %s", sourceVolumeID)
	}

	// Validate the size is the same.
	if srcfsys.Size != size {
		return nil, status.Errorf(codes.InvalidArgument,
			"volume %s has not valid size %d with requested %d ",
			sourceVolumeID, srcfsys.Size, size)
	}
	// Validate the storagePool is the same.
	storagePoolID, err := nfs.cs.api.GetStoragePoolIDByName(storagePool)
	if err != nil {
		return nil, status.Errorf(codes.Internal,
			"error while getting storagepoolid with name %s ", storagePool)
	}
	if storagePoolID != srcfsys.PoolID {
		return nil, status.Errorf(codes.InvalidArgument,
			"volume storage pool is different than the requested storage pool %s", storagePool)
	}

	snapParam := &api.FileSystemSnapshot{ParentID: sourceVolumeID, SnapshotName: name, WriteProtected: false}
	log.Info("createVolumeFrmPVCSource creating filesystem with params : ", snapParam)
	// Create snapshot
	snapResponse, err := nfs.cs.api.CreateFileSystemSnapshot(snapParam)
	if err != nil {
		log.Errorf("Failed to create snapshot: %s error: %v", snapParam.SnapshotName, err.Error())
		return nil, status.Errorf(codes.Internal, "Failed to create snapshot: %s", err.Error())
	}
	log.Info("createVolumeFrmPVCSource successfully created volume from clone with name: ", snapParam.SnapshotName)
	nfs.fileSystemID = snapResponse.SnapShotID
	err = nfs.createExportPath()
	if err != nil {
		log.Errorf("fail to export path %v", err)
		return nil, err
	}
	log.Debug("exportpath created successfully")

	nfs.ipAddress, err = nfs.cs.getNetworkSpaceIP(nfs.configmap)
	if err != nil {
		log.Errorf("fail to get networkspace ipaddress %v", err)
		return nil, err
	}
	log.Debugf("getNetworkSpaceIP ipAddress", nfs.ipAddress)

	defer func() {
		if res := recover(); res != nil {
			err = errors.New("error while AttachMetadata directory" + fmt.Sprint(res))
		}
		if err != nil && nfs.exportID != 0 {
			glog.Infoln("Seemes to be some problem reverting created export id:", nfs.exportID)
			nfs.cs.api.DeleteExportPath(nfs.exportID)
		}
	}()
	metadata := make(map[string]interface{})
	metadata["host.k8s.pvname"] = nfs.pVName
	metadata["filesystem_type"] = ""
	//attache metadata function need to implement
	_, err = nfs.cs.api.AttachMetadataToObject(nfs.fileSystemID, metadata)
	if err != nil {
		log.Errorf("fail to attache metadata %v", err)
		return nil, err
	}

	log.Debug("metadata attached successfully")
	infinidatVol = &infinidatVolume{
		VolID:        fmt.Sprint(nfs.fileSystemID),
		VolName:      nfs.pVName,
		VolSize:      nfs.capacity,
		VolPath:      nfs.exportpath,
		IpAddress:    nfs.ipAddress,
		ExportID:     nfs.exportID,
		ExportBlock:  nfs.exportBlock,
		FileSystemID: nfs.fileSystemID,
	}
	return infinidatVol, nil
}

func (nfs *nfsstorage) createVolumeFrmSnapshot(req *csi.CreateVolumeRequest, size int64, storagePool string) (infinidatVol *infinidatVolume, err error) {
	log.Info("Called createVolumeFrmSnapshot")
	defer func() {
		if res := recover(); res != nil {
			err = errors.New("error while creating volume from clone (PVC) " + fmt.Sprint(res))
		}
	}()
	snapshot := req.GetVolumeContentSource().GetSnapshot()
	name := req.GetName()

	// Lookup the Snapshot source.
	volproto, err := validateStorageType(snapshot.GetSnapshotId())
	if err != nil {
		return nil, errors.New("error getting volume id")
	}
	sourceVolumeID, err := strconv.ParseInt(volproto.VolumeID, 10, 64)
	if err != nil {
		return nil, errors.New("invalid volume id " + volproto.VolumeID)
	}

	sourceFileSysVolume, err := nfs.cs.api.GetFileSystemByID(sourceVolumeID)
	if err != nil {
		return nil, status.Errorf(codes.NotFound, "volume not found: %s", sourceVolumeID)
	}

	if sourceFileSysVolume.Size != size {
		return nil, status.Errorf(codes.InvalidArgument,
			"volume %s has not valid size %d with requested %d ",
			sourceVolumeID, sourceFileSysVolume.Size, size)
	}

	storagePoolID, err := nfs.cs.api.GetStoragePoolIDByName(storagePool)
	if err != nil {
		return nil, status.Errorf(codes.Internal,
			"error while getting storagepoolid with name %s ", storagePool)
	}
	if storagePoolID != sourceFileSysVolume.PoolID {
		return nil, status.Errorf(codes.InvalidArgument,
			"volume storage pool is different than the requested storage pool %s", storagePool)
	}

	snapParam := &api.FileSystemSnapshot{ParentID: sourceVolumeID, SnapshotName: name, WriteProtected: false}
	log.Info("createVolumeFrmPVCSource creating filesystem with params : ", snapParam)

	// Create snapshot
	snapResponse, err := nfs.cs.api.CreateFileSystemSnapshot(snapParam)
	if err != nil {
		log.Errorf("Failed to create snapshot: %s error: %v", snapParam.SnapshotName, err.Error())
		return nil, status.Errorf(codes.Internal, "Failed to create snapshot: %s", err.Error())
	}

	isSuccess, err := nfs.cs.api.RestoreFileSystemFromSnapShot(sourceFileSysVolume.ID, snapResponse.SnapShotID)
	if err != nil {
		log.Errorf("Error while restoring snapshot %v", err)
		return nil, status.Errorf(codes.Internal,
			"error restoring snapshot from snapshot id  %d ", sourceFileSysVolume.ID)
	}
	if !isSuccess {
		return nil, status.Errorf(codes.Internal, "restore volume from snapshot failed")
	}
	volume, err := nfs.cs.api.GetFileSystemByID(sourceFileSysVolume.ParentID)
	if err != nil {
		log.Errorf("Unable to retrive restored volume %v", err)
		return nil, status.Errorf(codes.Internal, "Unable to retrive restored volume with id  %d ", sourceFileSysVolume.ParentID)
	}
	log.Info("createVolumeFrmPVCSource successfully created volume from snapshot with name: ", snapParam.SnapshotName)
	nfs.fileSystemID = volume.ID
	err = nfs.createExportPath()
	if err != nil {
		log.Errorf("fail to export path %v", err)
		return nil, err
	}
	log.Debug("exportpath created successfully")

	nfs.ipAddress, err = nfs.cs.getNetworkSpaceIP(nfs.configmap)
	if err != nil {
		log.Errorf("fail to get networkspace ipaddress %v", err)
		return nil, err
	}
	log.Debugf("getNetworkSpaceIP ipAddress", nfs.ipAddress)

	defer func() {
		if res := recover(); res != nil {
			err = errors.New("error while AttachMetadata directory" + fmt.Sprint(res))
		}
		if err != nil && nfs.exportID != 0 {
			glog.Infoln("Seemes to be some problem reverting created export id:", nfs.exportID)
			nfs.cs.api.DeleteExportPath(nfs.exportID)
		}
	}()
	metadata := make(map[string]interface{})
	metadata["host.k8s.pvname"] = nfs.pVName
	metadata["filesystem_type"] = ""
	//attache metadata function need to implement
	_, err = nfs.cs.api.AttachMetadataToObject(nfs.fileSystemID, metadata)
	if err != nil {
		log.Errorf("fail to attache metadata %v", err)
		return nil, err
	}

	log.Debug("metadata attached successfully")
	infinidatVol = &infinidatVolume{
		VolID:        fmt.Sprint(nfs.fileSystemID),
		VolName:      nfs.pVName,
		VolSize:      nfs.capacity,
		VolPath:      nfs.exportpath,
		IpAddress:    nfs.ipAddress,
		ExportID:     nfs.exportID,
		ExportBlock:  nfs.exportBlock,
		FileSystemID: nfs.fileSystemID,
	}
	return infinidatVol, nil
}

//CreateNFSVolume create volumne method
func (nfs *nfsstorage) CreateNFSVolume() (infinidatVol *infinidatVolume, err error) {
	defer func() {
		if res := recover(); res != nil {
			err = errors.New("error while creating CreateNFSVolume method " + fmt.Sprint(res))
		}
	}()
	validnwlist, err := nfs.cs.api.OneTimeValidation(nfs.configmap["pool_name"], nfs.configmap["nfs_networkspace"])
	if err != nil {
		log.Errorf(err.Error())
		return nil, err
	}
	nfs.configmap["nfs_networkspace"] = validnwlist
	log.Debug("networkspace validation success")

	err = nfs.createFileSystem()
	if err != nil {
		log.Errorf("fail to create fileSystem %v", err)
		return nil, err
	}
	defer func() {
		if res := recover(); res != nil {
			err = errors.New("error while export directory" + fmt.Sprint(res))
		}
		if err != nil && nfs.fileSystemID != 0 {
			log.Infoln("Seemes to be some problem reverting filesystem: %s", nfs.pVName)
			nfs.cs.api.DeleteFileSystem(nfs.fileSystemID)
		}
	}()

	err = nfs.createExportPath()
	if err != nil {
		log.Errorf("fail to export path %v", err)
		return nil, err
	}
	log.Debugf("export path created for filesytem: %s", nfs.pVName)

	nfs.ipAddress, err = nfs.cs.getNetworkSpaceIP(nfs.configmap)
	if err != nil {
		log.Errorf("fail to get networkspace ipaddress %v", err)
		return nil, err
	}
	log.Debugf("Networkspace IP Address %s", nfs.ipAddress)

	defer func() {
		if res := recover(); res != nil {
			err = errors.New("error while AttachMetadata directory" + fmt.Sprint(res))
		}
		if err != nil && nfs.exportID != 0 {
			log.Infoln("Seemes to be some problem reverting created export id:", nfs.exportID)
			nfs.cs.api.DeleteExportPath(nfs.exportID)
		}
	}()
	metadata := make(map[string]interface{})
	metadata["host.k8s.pvname"] = nfs.pVName
	metadata["filesystem_type"] = ""

	_, err = nfs.cs.api.AttachMetadataToObject(nfs.fileSystemID, metadata)
	if err != nil {
		log.Errorf("fail to attach metadata for fileSystem : %s", nfs.pVName)
		log.Errorf("error to attach metadata %v", err)
		return nil, err
	}
	log.Debug("metadata attached successfully for filesystem %s", nfs.pVName)
	infinidatVol = &infinidatVolume{
		VolID:        fmt.Sprint(nfs.fileSystemID),
		VolName:      nfs.pVName,
		VolSize:      nfs.capacity,
		IpAddress:    nfs.ipAddress,
		ExportID:     nfs.exportID,
		FileSystemID: nfs.fileSystemID,
		VolPath:      nfs.exportpath,
		ExportBlock:  nfs.exportBlock,
	}
	return
}
func (nfs *nfsstorage) createExportPath() (err error) {
	access := nfs.configmap["nfs_export_permissions"]
	if access == "" {
		access = NfsExportPermissions
	}
	rootsquash := nfs.configmap["no_root_squash"]
	if rootsquash == "" {
		rootsquash = fmt.Sprint(NoRootSquash)
	}
	rootsq, _ := strconv.ParseBool(rootsquash) //TODO
	var permissionsput []map[string]interface{}

	permissionsput = append(permissionsput, map[string]interface{}{"access": access, "no_root_squash": rootsq, "client": "*"})

	var exportFileSystem api.ExportFileSys
	exportFileSystem.FilesystemID = nfs.fileSystemID
	exportFileSystem.Transport_protocols = "TCP"
	exportFileSystem.Privileged_port = true
	exportFileSystem.Export_path = nfs.exportpath
	exportFileSystem.Permissionsput = append(exportFileSystem.Permissionsput, permissionsput...)
	exportResp, err := nfs.cs.api.ExportFileSystem(exportFileSystem)
	if err != nil {
		log.Errorf("fail to create export path of filesystem %s", nfs.pVName)
		return
	}
	nfs.exportID = exportResp.ID
	nfs.exportBlock = exportResp.ExportPath
	return
}

func (nfs *nfsstorage) createFileSystem() (err error) {
	fileSystemCnt, err := nfs.cs.api.GetFileSystemCount()
	if err != nil {
		log.Errorf("fail to get the filesystem count from Ibox %v", err)
		return
	}
	if fileSystemCnt >= MaxFileSystemAllowed {
		log.Debugf("Max filesystem allowed on Ibox %v", MaxFileSystemAllowed)
		log.Debugf("Current filesystem count on Ibox %v", fileSystemCnt)
		log.Errorf("Ibox not allowed to create new file system")
		err = errors.New("Ibox not allowed to create new file system")
		return
	}
	var namepool = nfs.configmap["pool_name"]
	//TODO:
	poolID, err := nfs.cs.api.GetStoragePoolIDByName(namepool)
	if err != nil {
		log.Errorf("fail to get GetPoolID by pool_name %s", namepool)
		return
	}
	ssdEnabled := nfs.configmap["ssd_enabled"]
	if ssdEnabled == "" {
		ssdEnabled = fmt.Sprint(false)
	}
	ssd, _ := strconv.ParseBool(ssdEnabled)
	mapRequest := make(map[string]interface{})
	mapRequest["pool_id"] = poolID
	mapRequest["name"] = nfs.pVName
	mapRequest["ssd_enabled"] = ssd
	mapRequest["provtype"] = strings.ToUpper(nfs.configmap["provision_type"])
	mapRequest["size"] = nfs.capacity
	fileSystem, err := nfs.cs.api.CreateFilesystem(mapRequest)
	if err != nil {
		log.Errorf("fail to create filesystem %s", nfs.pVName)
		return
	}
	nfs.fileSystemID = fileSystem.ID
	log.Debugf("filesystem Created %s", nfs.pVName)
	return
}

func (nfs *nfsstorage) DeleteVolume(ctx context.Context, req *csi.DeleteVolumeRequest) (*csi.DeleteVolumeResponse, error) {

	if len(req.GetVolumeId()) == 0 {
		return nil, status.Error(codes.InvalidArgument, "Volume ID missing in request")
	}

	volumeID := req.GetVolumeId()
	volID, err := strconv.ParseInt(volumeID, 10, 64)
	if err != nil {
		log.Errorf("Invalid Volume ID %v", err)
		return &csi.DeleteVolumeResponse{}, nil
	}

	nfs.uniqueID = volID
	nfsDeleteErr := nfs.DeleteNFSVolume()
	if nfsDeleteErr != nil {
		if strings.Contains(nfsDeleteErr.Error(), "FILESYSTEM_NOT_FOUND") {
			log.Error("file system already delete from infinibox")
			return &csi.DeleteVolumeResponse{}, nil
		}
		log.Errorf("fail to delete NFS Volume %v", nfsDeleteErr)
		return &csi.DeleteVolumeResponse{}, nfsDeleteErr
	}
	log.Infof("volume %d successfully deleted", volumeID)
	return &csi.DeleteVolumeResponse{}, nil
}

//DeleteNFSVolume delete volumne method
func (nfs *nfsstorage) DeleteNFSVolume() (err error) {

	defer func() {
		if res := recover(); res != nil {
			err = errors.New("error while deleting filesystem " + fmt.Sprint(res))
			return
		}
	}()

	_, fileSystemErr := nfs.cs.api.GetFileSystemByID(nfs.uniqueID)
	if fileSystemErr != nil {
		log.Errorf("fail to check file system exist or not")
		return
	}
	hasChild := nfs.cs.api.FileSystemHasChild(nfs.uniqueID)
	if hasChild {
		metadata := make(map[string]interface{})
		metadata[TOBEDELETED] = true
		_, err = nfs.cs.api.AttachMetadataToObject(nfs.uniqueID, metadata)
		if err != nil {
			log.Errorf("fail to update host.k8s.to_be_deleted for filesystem %s error: %v", nfs.pVName, err)
			err = errors.New("error while Set metadata host.k8s.to_be_deleted")
		}
		return
	}

	parentID := nfs.cs.api.GetParentID(nfs.uniqueID)
	err = nfs.cs.api.DeleteFileSystemComplete(nfs.uniqueID)
	if err != nil {
		log.Errorf("fail to delete filesystem %s error: %v", nfs.pVName, err)
		err = errors.New("error while delete file system")
	}
	if parentID != 0 {
		err = nfs.cs.api.DeleteParentFileSystem(parentID)
		if err != nil {
			log.Errorf("fail to delete filesystem's %s parent filesystems error: %v", nfs.pVName, err)
		}

	}
	return
}

//ControllerPublishVolume
func (nfs *nfsstorage) ControllerPublishVolume(ctx context.Context, req *csi.ControllerPublishVolumeRequest) (*csi.ControllerPublishVolumeResponse, error) {
	exportID := req.GetVolumeContext()["exportID"]
	access := req.GetVolumeContext()["nfs_export_permissions"]
	noRootSquash, castErr := strconv.ParseBool(req.GetVolumeContext()["no_root_squash"])
	if castErr != nil {
		log.Debug("fail to cast no_root_squash .set default =true")
		noRootSquash = true
	}
	eportid, _ := strconv.Atoi(exportID)
	_, err := nfs.cs.api.AddNodeInExport(eportid, access, noRootSquash, nfs.cs.nodeIPAddress)
	if err != nil {
		log.Errorf("fail to add export rule %v", err)
		return &csi.ControllerPublishVolumeResponse{}, status.Errorf(codes.Internal, "fail to add export rule  %s", err)
	}
	return &csi.ControllerPublishVolumeResponse{}, nil
}

func (nfs *nfsstorage) ControllerUnpublishVolume(ctx context.Context, req *csi.ControllerUnpublishVolumeRequest) (*csi.ControllerUnpublishVolumeResponse, error) {
	voltype := req.GetVolumeId()
	volproto := strings.Split(voltype, "$$")
	fileID, _ := strconv.ParseInt(volproto[0], 10, 64)
	err := nfs.cs.api.DeleteExportRule(fileID, req.GetNodeId())
	if err != nil {
		log.Errorf("fail to delete Export Rule fileystemID %s error %v", fileID, err)
		return &csi.ControllerUnpublishVolumeResponse{}, status.Errorf(codes.Internal, "fail to delete Export Rule  %v", err)
	}
	return &csi.ControllerUnpublishVolumeResponse{}, nil
}

func (nfs *nfsstorage) ValidateVolumeCapabilities(ctx context.Context, req *csi.ValidateVolumeCapabilitiesRequest) (*csi.ValidateVolumeCapabilitiesResponse, error) {
	return nil, nil
}

func (nfs *nfsstorage) ListVolumes(ctx context.Context, req *csi.ListVolumesRequest) (*csi.ListVolumesResponse, error) {
	log.Debugf("ListVolumes %v", ctx, req)
	return &csi.ListVolumesResponse{}, nil
}

func (nfs *nfsstorage) ListSnapshots(ctx context.Context, req *csi.ListSnapshotsRequest) (*csi.ListSnapshotsResponse, error) {
	log.Debugf("ListSnapshots context :%v  request: %v", ctx, req)
	return &csi.ListSnapshotsResponse{}, nil
}
func (nfs *nfsstorage) GetCapacity(ctx context.Context, req *csi.GetCapacityRequest) (*csi.GetCapacityResponse, error) {
	log.Debugf("GetCapacity context :%v  request: %v", ctx, req)
	return &csi.GetCapacityResponse{}, nil
}
func (nfs *nfsstorage) ControllerGetCapabilities(ctx context.Context, req *csi.ControllerGetCapabilitiesRequest) (*csi.ControllerGetCapabilitiesResponse, error) {
	log.Debugf("ControllerGetCapabilities context :%v  request: %v", ctx, req)
	return &csi.ControllerGetCapabilitiesResponse{}, nil
}
func (nfs *nfsstorage) CreateSnapshot(ctx context.Context, req *csi.CreateSnapshotRequest) (*csi.CreateSnapshotResponse, error) {
<<<<<<< HEAD
	/*srcVolume := req.GetSourceVolumeId()
	log.Error("CreateSnapshot GetSourceVolumeId(): ", srcVolume)
	log.Error("CreateSnapshot GetName() ", req.GetName())
=======
	var snapshotID string
	srcVolume := req.GetSourceVolumeId()
	log.Debug("CreateSnapshot GetSourceVolumeId(): ", srcVolume)
	snapshotName := req.GetName()
	log.Debug("CreateSnapshot GetName() ", snapshotName)
>>>>>>> f8faa270
	volproto := strings.Split(srcVolume, "$$")
	if len(volproto) != 4 {
		return nil, status.Error(codes.Internal, "volume Id and other details not found")
	}

	sourceFilesystemID, _ := strconv.ParseInt(volproto[0], 10, 64)
	snapshotArray, err := nfs.cs.api.GetSnapshotByName(snapshotName)
	for _, snap := range *snapshotArray {
		if snap.ParentId == sourceFilesystemID {
			log.Debug("Got snapshot so returning nil")
			return &csi.CreateSnapshotResponse{
				Snapshot: &csi.Snapshot{
					SizeBytes:      snap.Size,
					SnapshotId:     fmt.Sprint(snap.SnapshotID),
					SourceVolumeId: fmt.Sprint(snap.ParentId),
					CreationTime:   snap.CreatedAt,
					ReadyToUse:     true,
				},
			}, nil
		}
	}

	resp, err := nfs.cs.api.CreateFileSystemSnapshot(sourceFilesystemID, snapshotName)
	if err != nil {
		log.Errorf("Failed to create snapshot %s error %v", req.GetName(), err)
		return nil, status.Error(codes.Internal, "internal server error")
	}

	log.Debug("CreateFileSystemSnapshot resp() ", resp)
	snapshotID = strconv.FormatInt(resp.SnapshotID, 10) + "$$" + volproto[1] + "$$" + volproto[2] + "$$" + volproto[3]

	snapshot := &csi.Snapshot{
		SnapshotId:     snapshotID,
		SourceVolumeId: volproto[0],
		ReadyToUse:     true,
		CreationTime:   resp.CreatedAt,
		SizeBytes:      resp.Size,
	}

	log.Debug("CreateFileSystemSnapshot resp() ", snapshot)
	snapshotResp := &csi.CreateSnapshotResponse{Snapshot: snapshot}
	*/
	return &csi.CreateSnapshotResponse{}, nil

<<<<<<< HEAD
=======
func (nfs *nfsstorage) DeleteSnapshot(ctx context.Context, req *csi.DeleteSnapshotRequest) (*csi.DeleteSnapshotResponse, error) {
	snapshotID := req.GetSnapshotId()
	log.Debug("It is in nfsController-------------------------------------")
	log.Debug("Delete Snapshot GetSnapshotId(): ", snapshotID)
	volproto := strings.Split(snapshotID, "$$")
	if len(volproto) != 4 {
		return nil, status.Error(codes.Internal, "snapshot Id and other details not found")
	}
	snapID, _ := strconv.ParseInt(volproto[0], 10, 64)
	err := nfs.cs.api.DeleteParentFileSystem(snapID)
	if err != nil {
		log.Errorf("Failed to delete snapshot %s error %v", snapID, err)
		return nil, status.Error(codes.Internal, "internal server error")
	}
	return &csi.DeleteSnapshotResponse{}, nil
>>>>>>> f8faa270
}

func (nfs *nfsstorage) ControllerExpandVolume(ctx context.Context, req *csi.ControllerExpandVolumeRequest) (*csi.ControllerExpandVolumeResponse, error) {
	log.Debug("ExpandVolume")
	if req.GetVolumeId() == "" {
		return nil, status.Error(codes.InvalidArgument, "Volume ID missing in request")
	}

	if req.GetCapacityRange() == nil {
		return nil, status.Error(codes.InvalidArgument, "CapacityRange cannot be empty")
	}

	volDetails := req.GetVolumeId()
	volDetail := strings.Split(volDetails, "$$")
	ID, err := strconv.ParseInt(volDetail[0], 10, 64)
	if err != nil {
		log.Errorf("Invalid Volume ID %v", err)
		return &csi.ControllerExpandVolumeResponse{}, nil
	}

	capacity := int64(req.GetCapacityRange().GetRequiredBytes())
	if capacity < gib {
		capacity = gib
		log.Warn("Volume Minimum capacity should be greater 1 GB")
	}
	log.Infof("volumen capacity %v", capacity)
	var fileSys api.FileSystem
	fileSys.Size = capacity
	// Expand file system size
	_, err = nfs.cs.api.UpdateFilesystem(ID, fileSys)
	if err != nil {
		log.Errorf("Failed to update file system %v", err)
		return &csi.ControllerExpandVolumeResponse{}, err
	}
	log.Infoln("Filesystem updated successfully")
	return &csi.ControllerExpandVolumeResponse{
		CapacityBytes:         capacity,
		NodeExpansionRequired: false,
	}, nil
<<<<<<< HEAD
}

//============================================Unimplemented Methods=========================//

func (nfs *nfsstorage) DeleteSnapshot(ctx context.Context, req *csi.DeleteSnapshotRequest) (*csi.DeleteSnapshotResponse, error) {
	return &csi.DeleteSnapshotResponse{}, nil
=======
>>>>>>> f8faa270
}<|MERGE_RESOLUTION|>--- conflicted
+++ resolved
@@ -638,19 +638,13 @@
 	return &csi.ControllerGetCapabilitiesResponse{}, nil
 }
 func (nfs *nfsstorage) CreateSnapshot(ctx context.Context, req *csi.CreateSnapshotRequest) (*csi.CreateSnapshotResponse, error) {
-<<<<<<< HEAD
-	/*srcVolume := req.GetSourceVolumeId()
-	log.Error("CreateSnapshot GetSourceVolumeId(): ", srcVolume)
-	log.Error("CreateSnapshot GetName() ", req.GetName())
-=======
 	var snapshotID string
 	srcVolume := req.GetSourceVolumeId()
 	log.Debug("CreateSnapshot GetSourceVolumeId(): ", srcVolume)
 	snapshotName := req.GetName()
 	log.Debug("CreateSnapshot GetName() ", snapshotName)
->>>>>>> f8faa270
 	volproto := strings.Split(srcVolume, "$$")
-	if len(volproto) != 4 {
+	if len(volproto) != 2 {
 		return nil, status.Error(codes.Internal, "volume Id and other details not found")
 	}
 
@@ -662,7 +656,7 @@
 			return &csi.CreateSnapshotResponse{
 				Snapshot: &csi.Snapshot{
 					SizeBytes:      snap.Size,
-					SnapshotId:     fmt.Sprint(snap.SnapshotID),
+					SnapshotId:     fmt.Sprint(snap.SnapShotID),
 					SourceVolumeId: fmt.Sprint(snap.ParentId),
 					CreationTime:   snap.CreatedAt,
 					ReadyToUse:     true,
@@ -670,15 +664,19 @@
 			}, nil
 		}
 	}
-
-	resp, err := nfs.cs.api.CreateFileSystemSnapshot(sourceFilesystemID, snapshotName)
+	fileSysSnap := &api.FileSystemSnapshot{
+		ParentID:       sourceFilesystemID,
+		SnapshotName:   snapshotName,
+		WriteProtected: true,
+	}
+	resp, err := nfs.cs.api.CreateFileSystemSnapshot(fileSysSnap)
 	if err != nil {
 		log.Errorf("Failed to create snapshot %s error %v", req.GetName(), err)
 		return nil, status.Error(codes.Internal, "internal server error")
 	}
 
 	log.Debug("CreateFileSystemSnapshot resp() ", resp)
-	snapshotID = strconv.FormatInt(resp.SnapshotID, 10) + "$$" + volproto[1] + "$$" + volproto[2] + "$$" + volproto[3]
+	snapshotID = strconv.FormatInt(resp.SnapShotID, 10) + "$$" + volproto[1]
 
 	snapshot := &csi.Snapshot{
 		SnapshotId:     snapshotID,
@@ -687,30 +685,28 @@
 		CreationTime:   resp.CreatedAt,
 		SizeBytes:      resp.Size,
 	}
-
 	log.Debug("CreateFileSystemSnapshot resp() ", snapshot)
-	snapshotResp := &csi.CreateSnapshotResponse{Snapshot: snapshot}
-	*/
-	return &csi.CreateSnapshotResponse{}, nil
-
-<<<<<<< HEAD
-=======
+	return &csi.CreateSnapshotResponse{Snapshot: snapshot}, nil
+}
+
 func (nfs *nfsstorage) DeleteSnapshot(ctx context.Context, req *csi.DeleteSnapshotRequest) (*csi.DeleteSnapshotResponse, error) {
 	snapshotID := req.GetSnapshotId()
 	log.Debug("It is in nfsController-------------------------------------")
 	log.Debug("Delete Snapshot GetSnapshotId(): ", snapshotID)
 	volproto := strings.Split(snapshotID, "$$")
-	if len(volproto) != 4 {
+	if len(volproto) != 2 {
 		return nil, status.Error(codes.Internal, "snapshot Id and other details not found")
 	}
 	snapID, _ := strconv.ParseInt(volproto[0], 10, 64)
-	err := nfs.cs.api.DeleteParentFileSystem(snapID)
+
+	log.Debug("It is in nfsController-------------------------------------")
+	log.Debug("Delete Snapshot GetSnapshotId(): ", snapshotID)
+	_, err := nfs.cs.api.DeleteFileSystem(snapID)
 	if err != nil {
 		log.Errorf("Failed to delete snapshot %s error %v", snapID, err)
 		return nil, status.Error(codes.Internal, "internal server error")
 	}
 	return &csi.DeleteSnapshotResponse{}, nil
->>>>>>> f8faa270
 }
 
 func (nfs *nfsstorage) ControllerExpandVolume(ctx context.Context, req *csi.ControllerExpandVolumeRequest) (*csi.ControllerExpandVolumeResponse, error) {
@@ -750,13 +746,4 @@
 		CapacityBytes:         capacity,
 		NodeExpansionRequired: false,
 	}, nil
-<<<<<<< HEAD
-}
-
-//============================================Unimplemented Methods=========================//
-
-func (nfs *nfsstorage) DeleteSnapshot(ctx context.Context, req *csi.DeleteSnapshotRequest) (*csi.DeleteSnapshotResponse, error) {
-	return &csi.DeleteSnapshotResponse{}, nil
-=======
->>>>>>> f8faa270
 }