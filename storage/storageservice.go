--- conflicted
+++ resolved
@@ -18,11 +18,7 @@
 	"infinibox-csi-driver/helper"
 	"io/ioutil"
 	"math/rand"
-<<<<<<< HEAD
-	"os"
-	"os/exec"
-=======
->>>>>>> d7f8e595
+  "os/exec"
 	"path"
 	"strconv"
 	"strings"
